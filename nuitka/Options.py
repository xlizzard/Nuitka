--- conflicted
+++ resolved
@@ -31,11 +31,7 @@
 """ Options module """
 
 version_string = """\
-<<<<<<< HEAD
-Nuitka V0.3.15pre2
-=======
-Nuitka V0.3.14a
->>>>>>> 498bc578
+Nuitka V0.3.15pre3
 Copyright (C) 2011 Kay Hayen."""
 
 from . import Utils, Tracing
