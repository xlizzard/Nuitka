--- conflicted
+++ resolved
@@ -29,11 +29,7 @@
 """ Options module """
 
 version_string = """\
-<<<<<<< HEAD
-Nuitka V0.3.21pre1
-=======
-Nuitka V0.3.20.1
->>>>>>> 0d0d19b0
+Nuitka V0.3.21pre2
 Copyright (C) 2012 Kay Hayen."""
 
 from . import Utils
