#
#     Copyright 2011, Kay Hayen, mailto:kayhayen@gmx.de
#
#     Part of "Nuitka", an optimizing Python compiler that is compatible and
#     integrates with CPython, but also works on its own.
#
#     If you submit Kay Hayen patches to this software in either form, you
#     automatically grant him a copyright assignment to the code, or in the
#     alternative a BSD license to the code, should your jurisdiction prevent
#     this. Obviously it won't affect code that comes to him indirectly or
#     code you don't submit to him.
#
#     This is to reserve my ability to re-license the code at any time, e.g.
#     the PSF. With this version of Nuitka, using it for Closed Source will
#     not be allowed.
#
#     This program is free software: you can redistribute it and/or modify
#     it under the terms of the GNU General Public License as published by
#     the Free Software Foundation, version 3 of the License.
#
#     This program is distributed in the hope that it will be useful,
#     but WITHOUT ANY WARRANTY; without even the implied warranty of
#     MERCHANTABILITY or FITNESS FOR A PARTICULAR PURPOSE.  See the
#     GNU General Public License for more details.
#
#     You should have received a copy of the GNU General Public License
#     along with this program.  If not, see <http://www.gnu.org/licenses/>.
#
#     Please leave the whole of this copyright notice intact.
#
""" Options module """

version_string = """\
<<<<<<< HEAD
Nuitka V0.3.16pre1
=======
Nuitka V0.3.15c
>>>>>>> 37755329
Copyright (C) 2011 Kay Hayen."""

from . import Utils, Tracing

from optparse import OptionParser

import sys, os, logging

# Indicator if we were called as "nuitka-python" in which case we assume some other
# defaults and work a bit different with parameters.
is_nuitka_python = os.path.basename( sys.argv[0] ).lower() == "nuitka-python"

parser = OptionParser()

parser.add_option(
    "--exe",
    action  = "store_true",
    dest    = "executable",
    default = is_nuitka_python,
    help    = "Create a standalone executable instead of a compiled extension module."
)
parser.add_option(
    "--deep",
    action  = "store_true",
    dest    = "follow_imports",
    default = False,
    help    = "Descend into imported modules and compile them recursively."
)

parser.add_option(
    "--really-deep",
    action  = "store_true",
    dest    = "follow_stdlib",
    default = False,
    help    = "When --deep is used, also descend into imported modules from standard library."
)

parser.add_option(
    "--execute",
    action  = "store_true",
    dest    = "immediate_execution",
    default = is_nuitka_python,
    help    = "Execute immediately the created binary. (or import the compiled module)"
)

parser.add_option(
    "--execute-with-pythonpath",
    action  = "store_true",
    dest    = "keep_pythonpath",
    default = False,
    help    = "When executing the created '--deep' mode binary, don't reset PYTHONPATH. When all modules are successfully included, you ought to not need PYTHONPATH anymore."
)



parser.add_option(
    "--trace-execution",
    action  = "store_true",
    dest    = "trace_execution",
    default = False,
    help    = "Debugging: Traced execution output."
)
parser.add_option(
    "--dump-tree",
    action  = "store_true",
    dest    = "dump_tree",
    default = False,
    help    = "Debugging: Dump the final result of analysis."
)

parser.add_option(
    "--dump-xml",
    action  = "store_true",
    dest    = "dump_xml",
    default = False,
    help    = "Debugging: Dump the final result of analysis."
)


parser.add_option(
    "--g++-only",
    action  = "store_true",
    dest    = "cpp_only",
    default = False,
    help    = """\
Debugging: Only compile the would-be generated source file.
Allows edition and translation with same options for quick
debugging changes to the generated source."""
)
parser.add_option(
    "--display-tree",
    action  = "store_true",
    dest    = "display_tree",
    default = False,
    help    = "Debugging: Display the final result of analysis."
)

parser.add_option(
    "--python-version",
    action  = "store",
    dest    = "python_version",
    default = None,
    help    = "Major version of Python to be used, something like 2.6 or 2.7."
)

parser.add_option(
    "--python-debug",
    action  = "store_true",
    dest    = "python_debug",
    default = None,
    help    = """\
Use debug version or not. Default uses what you are using to run Nuitka, most
likely a non-debug version."""
)

parser.add_option(
    "--code-gen-no-statement-lines",
    action  ="store_false",
    dest    = "statement_lines",
    default = True,
    help    = """\
Statements shall have their line numbers set. Disable this for
less precise exceptions and slightly faster code. Not recommended."""
)

parser.add_option(
    "--no-optimization",
    action  = "store_true",
    dest    = "no_optimize",
    default = False,
    help    = "Disable all optimizations."
)

parser.add_option(
    "--output-dir",
    action  ="store",
    dest    = "output_dir",
    default = "",
    help    = "Where intermediate and final output files should be put."
)

parser.add_option(
    "--windows-target",
    action  = "store_true",
    dest    = "windows_target",
    default = False,
    help    = "Force compilation for windows, useful for cross-compilation."
)

parser.add_option(
    "--version",
    action  = "store_true",
    dest    = "version",
    default = False,
    help    = "Only output version, then exit."
)

parser.add_option(
    "--debug",
    action  = "store_true",
    dest    = "debug",
    default = False,
    help    = """\
Executing all self checks possible to find errors in Nuitka, do not use for production."""
)

parser.add_option(
    "--unstriped",
    action  = "store_true",
    dest    = "unstriped",
    default = False,
    help    = """\
Keep debug info in the resulting object file for better gdb interaction."""
)

parser.add_option(
    "--lto",
    action  = "store_true",
    dest    = "lto",
    default = False,
    help    = "Use link time optimizations if available and usable (g++ 4.6 and higher)."
)

parser.add_option(
    "--verbose",
    action  = "store_true",
    dest    = "verbose",
    default = False,
    help    = "Output details of actions take, esp. in optimizations."
)

parser.add_option(
    "--show-scons",
    action  = "store_true",
    dest    = "show_scons",
    default = False,
    help    = "Operate scons in non-quiet mode, showing the executed commands."
)


core_count = Utils.getCoreCount()

parser.add_option(
    "-j", "--jobs", action="store", dest = "jobs", default = core_count,
    help = """\
Specify the allowed number of jobs. Defaults to system CPU count (%d).""" % core_count,
)

if is_nuitka_python:
    count = 0

    for count, arg in enumerate( sys.argv ):
        if count == 0:
            continue

        if arg[0] != "-":
            break

    if count > 0:
        extra_args = sys.argv[count+1:]
        sys.argv = sys.argv[0:count+1]
else:
    extra_args = []

options, positional_args = parser.parse_args()

if options.version:
    Tracing.printError( version_string )
    sys.exit(0)

if options.verbose:
    logging.getLogger().setLevel( logging.DEBUG )

if options.follow_imports and not options.executable:
    sys.exit( "Error, options '--deep' makes no sense without option '--exe'." )

if options.follow_stdlib and not options.follow_imports:
    sys.exit( "Error, options '--really-deep' makes no sense without option '--deep'." )

def shallTraceExecution():
    return options.trace_execution

def shallExecuteImmediately():
    return options.immediate_execution

def shallDumpBuiltTree():
    return options.dump_tree

def shallDumpBuiltTreeXML():
    return options.dump_xml

def shallDisplayBuiltTree():
    return options.display_tree

def shallOnlyExecGcc():
    return options.cpp_only

def shallHaveStatementLines():
    return options.statement_lines

def shallMakeModule():
    return not options.executable

def shallFollowImports():
    return options.follow_imports

def shallFollowStandardLibrary():
    return options.follow_stdlib

def isDebug():
    return options.debug

def isOptimize():
    return not options.no_optimize

def isUnstriped():
    return options.unstriped

def getOutputPath( path ):
    if options.output_dir:
        return os.path.normpath( options.output_dir + "/" + path )
    else:
        return path

def getPositionalArgs():
    return positional_args

def getMainArgs():
    return extra_args

def shallOptimizeStringExec():
    return False

def shallClearPythonPathEnvironment():
    return shallFollowImports and not options.keep_pythonpath

def isShowScons():
    return options.show_scons

def getJobLimit():
    return int( options.jobs )

def isLto():
    return options.lto

def isWindowsTarget():
    return options.windows_target

def isFullCompat():
    return True

def getVersion():
    return version_string.split()[1][1:]<|MERGE_RESOLUTION|>--- conflicted
+++ resolved
@@ -31,11 +31,7 @@
 """ Options module """
 
 version_string = """\
-<<<<<<< HEAD
-Nuitka V0.3.16pre1
-=======
-Nuitka V0.3.15c
->>>>>>> 37755329
+Nuitka V0.3.16pre2
 Copyright (C) 2011 Kay Hayen."""
 
 from . import Utils, Tracing
