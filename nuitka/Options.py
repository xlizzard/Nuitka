#
#     Copyright 2011, Kay Hayen, mailto:kayhayen@gmx.de
#
#     Part of "Nuitka", an optimizing Python compiler that is compatible and
#     integrates with CPython, but also works on its own.
#
#     If you submit Kay Hayen patches to this software in either form, you
#     automatically grant him a copyright assignment to the code, or in the
#     alternative a BSD license to the code, should your jurisdiction prevent
#     this. Obviously it won't affect code that comes to him indirectly or
#     code you don't submit to him.
#
#     This is to reserve my ability to re-license the code at any time, e.g.
#     the PSF. With this version of Nuitka, using it for Closed Source will
#     not be allowed.
#
#     This program is free software: you can redistribute it and/or modify
#     it under the terms of the GNU General Public License as published by
#     the Free Software Foundation, version 3 of the License.
#
#     This program is distributed in the hope that it will be useful,
#     but WITHOUT ANY WARRANTY; without even the implied warranty of
#     MERCHANTABILITY or FITNESS FOR A PARTICULAR PURPOSE.  See the
#     GNU General Public License for more details.
#
#     You should have received a copy of the GNU General Public License
#     along with this program.  If not, see <http://www.gnu.org/licenses/>.
#
#     Please leave the whole of this copyright notice intact.
#
""" Options module """

version_string = """\
<<<<<<< HEAD
Nuitka V0.3.13pre1
=======
Nuitka V0.3.12b
>>>>>>> 974be576
Copyright (C) 2011 Kay Hayen."""

from . import Utils, Tracing

from optparse import OptionParser

import sys, os, logging

# Indicator if we were called as "Python" in which case we assume some other
# defaults and work a bit different with parameters.
is_Python = os.path.basename( sys.argv[0] ) == "Python"

parser = OptionParser()

parser.add_option(
    "--exe",
    action  = "store_true",
    dest    = "executable",
    default = is_Python,
    help    = "Create a standalone executable instead of a compiled extension module."
)
parser.add_option(
    "--deep",
    action  = "store_true",
    dest    = "follow_imports",
    default = False,
    help    = "Descend into imported modules and compile them recursively."
)

parser.add_option(
    "--really-deep",
    action  = "store_true",
    dest    = "follow_stdlib",
    default = False,
    help    = "When --deep is used, also descend into imported modules from standard library."
)

parser.add_option(
    "--execute",
    action  = "store_true",
    dest    = "immediate_execution",
    default = is_Python,
    help    = "Execute immediately the created binary. (or import the compiled module)"
)

parser.add_option(
    "--trace-execution",
    action  = "store_true",
    dest    = "trace_execution",
    default = False,
    help    = "Debugging: Traced execution output."
)
parser.add_option(
    "--dump-tree",
    action  = "store_true",
    dest    = "dump_tree",
    default = False,
    help    = "Debugging: Dump the final result of analysis."
)

parser.add_option(
    "--dump-xml",
    action  = "store_true",
    dest    = "dump_xml",
    default = False,
    help    = "Debugging: Dump the final result of analysis."
)


parser.add_option(
    "--g++-only",
    action  = "store_true",
    dest    = "cpp_only",
    default = False,
    help    = """\
Debugging: Only compile the would-be generated source file.
Allows edition and translation with same options for quick
debugging changes to the generated source."""
)
parser.add_option(
    "--display-tree",
    action  = "store_true",
    dest    = "display_tree",
    default = False,
    help    = "Debugging: Display the final result of analysis."
)

parser.add_option(
    "--python-version",
    action  = "store",
    dest    = "python_version",
    default = None,
    help    = "Major version of Python to be used, something like 2.6 or 2.7."
)

parser.add_option(
    "--python-debug",
    action  = "store_true",
    dest    = "python_debug",
    default = None,
    help    = """\
Use debug version or not. Default uses what you are using to run Nuitka, most
likely a non-debug version."""
)

parser.add_option(
    "--code-gen-no-statement-lines",
    action  ="store_false",
    dest    = "statement_lines",
    default = True,
    help    = """\
Statements shall have their line numbers set. Disable this for
less precise exceptions and slightly faster code. Not recommended."""
)

parser.add_option(
    "--no-optimization",
    action  = "store_true",
    dest    = "no_optimize",
    default = False,
    help    = "Disable all optimizations."
)

parser.add_option(
    "--output-dir",
    action  ="store",
    dest    = "output_dir",
    default = "",
    help    = "Where intermediate and final output files should be put."
)

parser.add_option(
    "--windows-target",
    action  = "store_true",
    dest    = "windows_target",
    default = False,
    help    = "Force compilation for windows, useful for cross-compilation."
)

parser.add_option(
    "--version",
    action  = "store_true",
    dest    = "version",
    default = False,
    help    = "Only output version, then exit."
)

parser.add_option(
    "--debug",
    action  = "store_true",
    dest    = "debug",
    default = False,
    help    = """\
Executing all self checks possible to find errors in Nuitka, do not use for production."""
)

parser.add_option(
    "--unstriped",
    action  = "store_true",
    dest    = "unstriped",
    default = False,
    help    = """\
Keep debug info in the resulting object file for better gdb interaction."""
)

parser.add_option(
    "--lto",
    action  = "store_true",
    dest    = "lto",
    default = False,
    help    = "Use link time optimizations if available and usable (g++ 4.6 and higher)."
)

parser.add_option(
    "--verbose",
    action  = "store_true",
    dest    = "verbose",
    default = False,
    help    = "Output details of actions take, esp. in optimizations."
)

parser.add_option(
    "--show-scons",
    action  = "store_true",
    dest    = "show_scons",
    default = False,
    help    = "Operate scons in non-quiet mode, showing the executed commands."
)


core_count = Utils.getCoreCount()

parser.add_option(
    "-j", "--jobs", action="store", dest = "jobs", default = core_count,
    help = """\
Specify the allowed number of jobs. Defaults to system CPU count (%d).""" % core_count,
)


if is_Python:
    count = 0

    for count, arg in enumerate( sys.argv ):
        if count == 0:
            continue

        if arg[0] != "-":
            break

    if count > 0:
        extra_args = sys.argv[count+1:]
        sys.argv = sys.argv[0:count+1]
else:
    extra_args = []

options, positional_args = parser.parse_args()

if options.version:
    Tracing.printError( version_string )
    sys.exit(0)

if options.verbose:
    logging.getLogger().setLevel( logging.DEBUG )

def shallTraceExecution():
    return options.trace_execution

def shallExecuteImmediately():
    return options.immediate_execution

def shallDumpBuiltTree():
    return options.dump_tree

def shallDumpBuiltTreeXML():
    return options.dump_xml

def shallDisplayBuiltTree():
    return options.display_tree

def shallOnlyExecGcc():
    return options.cpp_only

def shallHaveStatementLines():
    return options.statement_lines

def shallMakeModule():
    return not options.executable

def shallFollowImports():
    return options.follow_imports

def shallFollowStandardLibrary():
    return options.follow_stdlib

def isDebug():
    return options.debug

def isOptimize():
    return not options.no_optimize

def isUnstriped():
    return options.unstriped

def getOutputPath( path ):
    if options.output_dir:
        return os.path.normpath( options.output_dir + "/" + path )
    else:
        return path

def getPositionalArgs():
    return positional_args

def getMainArgs():
    return extra_args

def shallOptimizeStringExec():
    return False

def isShowScons():
    return options.show_scons

def getJobLimit():
    return int( options.jobs )

def isLto():
    return options.lto

def isWindowsTarget():
    return options.windows_target

def isFullCompat():
    return True

def getVersion():
    return version_string.split()[1][1:]<|MERGE_RESOLUTION|>--- conflicted
+++ resolved
@@ -31,11 +31,7 @@
 """ Options module """
 
 version_string = """\
-<<<<<<< HEAD
-Nuitka V0.3.13pre1
-=======
-Nuitka V0.3.12b
->>>>>>> 974be576
+Nuitka V0.3.13pre2
 Copyright (C) 2011 Kay Hayen."""
 
 from . import Utils, Tracing
