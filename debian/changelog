<<<<<<< HEAD
nuitka (0.6.10~rc3+ds-1) unstable; urgency=medium

  * New upstream pre-release.

 -- Kay Hayen <kay.hayen@gmail.com>  Sun, 04 Oct 2020 12:57:08 +0200
=======
nuitka (0.6.9.3+ds-1) unstable; urgency=medium

  * New upstream hotfix release.

 -- Kay Hayen <kay.hayen@gmail.com>  Mon, 12 Oct 2020 17:17:10 +0200
>>>>>>> f2703c5f

nuitka (0.6.9.2+ds-1) unstable; urgency=medium

  * New upstream hotfix release.

 -- Kay Hayen <kay.hayen@gmail.com>  Sun, 04 Oct 2020 12:47:36 +0200

nuitka (0.6.9.1+ds-1) unstable; urgency=medium

  * New upstream hotfix release.

 -- Kay Hayen <kay.hayen@gmail.com>  Sat, 19 Sep 2020 14:38:08 +0200

nuitka (0.6.9+ds-1) unstable; urgency=medium

  * New upstream release.

 -- Kay Hayen <kay.hayen@gmail.com>  Mon, 14 Sep 2020 15:40:36 +0200

nuitka (0.6.8.4+ds-1) unstable; urgency=medium

  * New upstream hotfix release.

  * Source only upload. (Closes: #961896)

  * Updated VCS URLs. (Closes: #961895)

 -- Kay Hayen <kay.hayen@gmail.com>  Sat, 06 Jun 2020 09:58:32 +0200

nuitka (0.6.8.3+ds-1) unstable; urgency=medium

  * New upstream hotfix release.

 -- Kay Hayen <kay.hayen@gmail.com>  Sat, 23 May 2020 13:56:13 +0200

nuitka (0.6.8.2+ds-1) unstable; urgency=medium

  * New upstream hotfix release.

 -- Kay Hayen <kay.hayen@gmail.com>  Thu, 21 May 2020 15:04:13 +0200

nuitka (0.6.8.1+ds-1) unstable; urgency=medium

  * New upstream hotfix release.

  * Corrected copyright file format to not have emails.

 -- Kay Hayen <kay.hayen@gmail.com>  Fri, 15 May 2020 08:32:39 +0200

nuitka (0.6.8+ds-1) unstable; urgency=medium

  * New upstream release.

  * Changed dependencies to prefer Debian 11 packages.
    (Closes: #937166).

 -- Kay Hayen <kay.hayen@gmail.com>  Mon, 11 May 2020 16:41:34 +0200

nuitka (0.6.7+ds-1) unstable; urgency=medium

  * New upstream release.

  * The rst2pdf dependency is finally fixed
    (Closes: #943645) (Closes: #947573).

  * Enabled package build without Python2 (Closes: #937166)

 -- Kay Hayen <kay.hayen@gmail.com>  Thu, 23 Jan 2020 12:34:10 +0100

nuitka (0.6.6+ds-1) unstable; urgency=medium

  * New upstream release.

 -- Kay Hayen <kay.hayen@gmail.com>  Fri, 27 Dec 2019 08:47:38 +0100

nuitka (0.6.6~rc7+ds-1) unstable; urgency=medium

  * New upstream pre-release.

 -- Kay Hayen <kay.hayen@gmail.com>  Tue, 24 Sep 2019 08:49:41 +0200

nuitka (0.6.5+ds-1) unstable; urgency=medium

  * New upstream release.

 -- Kay Hayen <kay.hayen@gmail.com>  Sat, 27 Jul 2019 12:07:20 +0200

nuitka (0.6.4+ds-1) experimental; urgency=medium

  * New upstream release.

 -- Kay Hayen <kay.hayen@gmail.com>  Fri, 07 Jun 2019 23:30:22 +0200

nuitka (0.6.3.1+ds-1) experimental; urgency=medium

  * New upstream hotfix release.

 -- Kay Hayen <kay.hayen@gmail.com>  Thu, 25 Apr 2019 22:08:36 +0200

nuitka (0.6.3+ds-1) unstable; urgency=medium

  * New upstream release.

 -- Kay Hayen <kay.hayen@gmail.com>  Thu, 04 Apr 2019 06:12:30 +0200

nuitka (0.6.2+ds-1) unstable; urgency=medium

  * New upstream release.

 -- Kay Hayen <kay.hayen@gmail.com>  Sat, 16 Feb 2019 08:48:51 +0100

nuitka (0.6.1.1+ds-1) unstable; urgency=medium

  * New upstream hotfix release.

 -- Kay Hayen <kay.hayen@gmail.com>  Thu, 24 Jan 2019 09:13:53 +0100

nuitka (0.6.1+ds-1) unstable; urgency=medium

  * New upstream release.

  * Depend on python-pil over python-imaging (Closes: #917694).

 -- Kay Hayen <kay.hayen@gmail.com>  Sat, 05 Jan 2019 12:41:57 +0100

nuitka (0.6.0.6+ds-1) unstable; urgency=medium

  * New upstream hotfix release.

 -- Kay Hayen <kay.hayen@gmail.com>  Wed, 31 Oct 2018 09:03:57 +0100

nuitka (0.6.0.5+ds-1) unstable; urgency=medium

  * New upstream hotfix release.

 -- Kay Hayen <kay.hayen@gmail.com>  Thu, 18 Oct 2018 23:11:34 +0200

nuitka (0.6.0.4+ds-1) unstable; urgency=medium

  * New upstream hotfix release.

 -- Kay Hayen <kay.hayen@gmail.com>  Sun, 14 Oct 2018 08:26:48 +0200

nuitka (0.6.0.3+ds-1) unstable; urgency=medium

  * New upstream hotfix release.

 -- Kay Hayen <kay.hayen@gmail.com>  Sat, 06 Oct 2018 10:43:33 +0200

nuitka (0.6.0.2+ds-1) unstable; urgency=medium

  * New upstream hotfix release.

 -- Kay Hayen <kay.hayen@gmail.com>  Wed, 03 Oct 2018 10:41:52 +0200

nuitka (0.6.0.1+ds-1) unstable; urgency=medium

  * New upstream hotfix release.

 -- Kay Hayen <kay.hayen@gmail.com>  Thu, 27 Sep 2018 09:57:05 +0200

nuitka (0.6.0+ds-1) unstable; urgency=medium

  * New upstream release.

 -- Kay Hayen <kay.hayen@gmail.com>  Wed, 26 Sep 2018 07:00:04 +0200

nuitka (0.5.33+ds-1) unstable; urgency=medium

  * New upstream release.

 -- Kay Hayen <kay.hayen@gmail.com>  Thu, 13 Sep 2018 19:01:48 +0200

nuitka (0.5.32.8+ds-1) unstable; urgency=medium

  * New upstream hotfix release.

 -- Kay Hayen <kay.hayen@gmail.com>  Tue, 04 Sep 2018 14:58:47 +0200

nuitka (0.5.32.7+ds-1) unstable; urgency=medium

  * New upstream hotfix release.

 -- Kay Hayen <kay.hayen@gmail.com>  Thu, 23 Aug 2018 22:06:00 +0200

nuitka (0.5.32.6+ds-1) unstable; urgency=medium

  * New upstream hotfix release.

 -- Kay Hayen <kay.hayen@gmail.com>  Thu, 23 Aug 2018 20:05:18 +0200

nuitka (0.5.32.5+ds-1) unstable; urgency=medium

  * New upstream hotfix release.

 -- Kay Hayen <kay.hayen@gmail.com>  Wed, 15 Aug 2018 19:06:01 +0200

nuitka (0.5.32.4+ds-1) unstable; urgency=medium

  * New upstream hotfix release.

 -- Kay Hayen <kay.hayen@gmail.com>  Fri, 10 Aug 2018 12:06:44 +0200

nuitka (0.5.32.3+ds-1) unstable; urgency=medium

  * New upstream hotfix release.

 -- Kay Hayen <kay.hayen@gmail.com>  Sat, 04 Aug 2018 10:40:31 +0200

nuitka (0.5.32.2+ds-1) unstable; urgency=medium

  * New upstream hotfix release.

 -- Kay Hayen <kay.hayen@gmail.com>  Wed, 01 Aug 2018 17:38:43 +0200

nuitka (0.5.32.1+ds-1) unstable; urgency=medium

  * New upstream hotfix release.

 -- Kay Hayen <kay.hayen@gmail.com>  Sat, 28 Jul 2018 20:16:29 +0200

nuitka (0.5.32+ds-1) unstable; urgency=medium

  * New upstream release.

 -- Kay Hayen <kay.hayen@gmail.com>  Sat, 28 Jul 2018 15:07:21 +0200

nuitka (0.5.31+ds-1) unstable; urgency=medium

  * New upstream release.

 -- Kay Hayen <kay.hayen@gmail.com>  Mon, 09 Jul 2018 08:23:02 +0200

nuitka (0.5.30+ds-1) unstable; urgency=medium

  * New upstream release.

 -- Kay Hayen <kay.hayen@gmail.com>  Mon, 30 Apr 2018 09:50:54 +0200

nuitka (0.5.29.5+ds-1) unstable; urgency=medium

  * New upstream hotfix release.

 -- Kay Hayen <kay.hayen@gmail.com>  Wed, 25 Apr 2018 09:33:55 +0200

nuitka (0.5.29.4+ds-1) unstable; urgency=medium

  * New upstream hotfix release.

 -- Kay Hayen <kay.hayen@gmail.com>  Mon, 09 Apr 2018 20:22:37 +0200

nuitka (0.5.29.3+ds-1) unstable; urgency=medium

  * New upstream hotfix release.

 -- Kay Hayen <kay.hayen@gmail.com>  Sat, 31 Mar 2018 16:12:25 +0200

nuitka (0.5.29.2+ds-1) unstable; urgency=medium

  * New upstream hotfix release.

 -- Kay Hayen <kay.hayen@gmail.com>  Thu, 29 Mar 2018 10:19:24 +0200

nuitka (0.5.29.1+ds-1) unstable; urgency=medium

  * New upstream hotfix release.

 -- Kay Hayen <kay.hayen@gmail.com>  Tue, 27 Mar 2018 18:22:54 +0200

nuitka (0.5.29+ds-1) unstable; urgency=medium

  * New upstream release.

 -- Kay Hayen <kay.hayen@gmail.com>  Mon, 26 Mar 2018 20:13:44 +0200

nuitka (0.5.28.2+ds-1) unstable; urgency=medium

  * New upstream hotfix release.

 -- Kay Hayen <kay.hayen@gmail.com>  Wed, 29 Nov 2017 15:09:28 +0100

nuitka (0.5.28.1+ds-1) unstable; urgency=medium

  * New upstream hotfix release.
  * Also ignore sbuild non-existant directory (Closes: #871125).

 -- Kay Hayen <kay.hayen@gmail.com>  Sun, 22 Oct 2017 10:44:31 +0200

nuitka (0.5.28+ds-1) unstable; urgency=medium

  * New upstream release.

 -- Kay Hayen <kay.hayen@gmail.com>  Tue, 17 Oct 2017 10:03:56 +0200

nuitka (0.5.27+ds-1) unstable; urgency=medium

  * New upstream release.

 -- Kay Hayen <kay.hayen@gmail.com>  Sat, 22 Jul 2017 16:21:37 +0200

nuitka (0.5.26.4+ds-1) unstable; urgency=medium

  * New upstream hotfix release.
  * Recommend actual PyQT package (Closes: #866540).

 -- Kay Hayen <kay.hayen@gmail.com>  Mon, 03 Jul 2017 08:59:37 +0200

nuitka (0.5.26.3+ds-1) unstable; urgency=medium

  * New upstream hotfix release.

 -- Kay Hayen <kay.hayen@gmail.com>  Thu, 22 Jun 2017 08:08:53 +0200

nuitka (0.5.26.2+ds-1) unstable; urgency=medium

  * New upstream hotfix release.

 -- Kay Hayen <kay.hayen@gmail.com>  Sat, 17 Jun 2017 11:37:12 +0200

nuitka (0.5.26.1+ds-1) unstable; urgency=medium

  * New upstream hotfix release.

 -- Kay Hayen <kay.hayen@gmail.com>  Sat, 10 Jun 2017 13:09:51 +0200

nuitka (0.5.26+ds-1) unstable; urgency=medium

  * New upstream release.

 -- Kay Hayen <kay.hayen@gmail.com>  Wed, 07 Jun 2017 08:15:19 +0200

nuitka (0.5.25+ds-1) unstable; urgency=medium

  * New upstream release.

 -- Kay Hayen <kay.hayen@gmail.com>  Tue, 24 Jan 2017 06:13:46 +0100

nuitka (0.5.24.4+ds-1) unstable; urgency=medium

  * New upstream hotfix release.
  * Better detection of acceptable shared library loads from
    system paths for standalone tests (Closes: #844902).

 -- Kay Hayen <kay.hayen@gmail.com>  Sat, 10 Dec 2016 12:25:35 +0100

nuitka (0.5.24.3+ds-1) unstable; urgency=medium

  * New upstream hotfix release.

 -- Kay Hayen <kay.hayen@gmail.com>  Fri, 09 Dec 2016 06:50:55 +0100

nuitka (0.5.24.2+ds-1) unstable; urgency=medium

  * New upstream hotfix release.

 -- Kay Hayen <kay.hayen@gmail.com>  Wed, 30 Nov 2016 09:32:03 +0100

nuitka (0.5.24.1+ds-1) unstable; urgency=medium

  * New upstream hotfix release.

 -- Kay Hayen <kay.hayen@gmail.com>  Wed, 16 Nov 2016 08:16:53 +0100

nuitka (0.5.24+ds-1) unstable; urgency=medium

  * New upstream release.

 -- Kay Hayen <kay.hayen@gmail.com>  Mon, 14 Nov 2016 09:41:31 +0100

nuitka (0.5.23.2+ds-1) unstable; urgency=medium

  * New upstream hotfix release.

 -- Kay Hayen <kay.hayen@gmail.com>  Mon, 07 Nov 2016 07:55:11 +0100

nuitka (0.5.23.1+ds-1) unstable; urgency=medium

  * New upstream hotfix release.
  * Use of C11 compiler instead of C++ compiler, so we drop the
    versioned dependencies. (Closes: #835954)

 -- Kay Hayen <kay.hayen@gmail.com>  Sun, 16 Oct 2016 10:40:59 +0200

nuitka (0.5.23+ds-1) unstable; urgency=medium

  * New upstream release.

 -- Kay Hayen <kay.hayen@gmail.com>  Sun, 02 Oct 2016 18:14:41 +0200

nuitka (0.5.22+ds-1) unstable; urgency=medium

  * New upstream release.

 -- Kay Hayen <kay.hayen@gmail.com>  Tue, 16 Aug 2016 11:22:16 +0200

nuitka (0.5.21.3+ds-1) unstable; urgency=medium

  * New upstream hotfix release.

 -- Kay Hayen <kay.hayen@gmail.com>  Thu, 26 May 2016 14:51:39 +0200

nuitka (0.5.21.2+ds-1) unstable; urgency=medium

  * New upstream hotfix release.

 -- Kay Hayen <kay.hayen@gmail.com>  Sat, 14 May 2016 14:43:28 +0200

nuitka (0.5.21.1+ds-1) unstable; urgency=medium

  * New upstream hotfix release.

  * Depends on g++-5 now.

 -- Kay Hayen <kay.hayen@gmail.com>  Sat, 30 Apr 2016 07:59:57 +0200

nuitka (0.5.21+ds-1) unstable; urgency=medium

  * New upstream release.

 -- Kay Hayen <kay.hayen@gmail.com>  Sun, 24 Apr 2016 14:06:29 +0200

nuitka (0.5.20+ds-1) unstable; urgency=medium

  * New upstream release.

 -- Kay Hayen <kay.hayen@gmail.com>  Sun, 20 Mar 2016 08:11:16 +0100

nuitka (0.5.19.1+ds-1) unstable; urgency=medium

  * New upstream hotfix release.

 -- Kay Hayen <kay.hayen@gmail.com>  Tue, 15 Mar 2016 09:11:57 +0100

nuitka (0.5.19+ds-1) unstable; urgency=medium

  * New upstream release.

 -- Kay Hayen <kay.hayen@gmail.com>  Mon, 01 Feb 2016 07:53:08 +0100

nuitka (0.5.18.1+ds-1) unstable; urgency=medium

  * New upstream hotfix release.

 -- Kay Hayen <kay.hayen@gmail.com>  Sun, 24 Jan 2016 07:52:03 +0100

nuitka (0.5.18+ds-1) unstable; urgency=medium

  * New upstream release.

 -- Kay Hayen <kay.hayen@gmail.com>  Fri, 15 Jan 2016 07:48:41 +0100

nuitka (0.5.17.1+ds-1) unstable; urgency=medium

  * New upstream hotfix release.

 -- Kay Hayen <kay.hayen@gmail.com>  Thu, 14 Jan 2016 23:21:51 +0100

nuitka (0.5.17+ds-1) unstable; urgency=medium

  * New upstream release.

 -- Kay Hayen <kay.hayen@gmail.com>  Sun, 27 Dec 2015 15:18:39 +0100

nuitka (0.5.16.1+ds-1) unstable; urgency=medium

  * New upstream hotfix release.

 -- Kay Hayen <kay.hayen@gmail.com>  Thu, 03 Dec 2015 07:04:12 +0100

nuitka (0.5.16+ds-1) unstable; urgency=medium

  * New upstream release.

 -- Kay Hayen <kay.hayen@gmail.com>  Mon, 09 Nov 2015 18:30:07 +0100

nuitka (0.5.15+ds-1) unstable; urgency=medium

  * New upstream release.

 -- Kay Hayen <kay.hayen@gmail.com>  Mon, 12 Oct 2015 08:57:03 +0200

nuitka (0.5.14.3+ds-1) unstable; urgency=medium

  * New upstream hotfix release.

 -- Kay Hayen <kay.hayen@gmail.com>  Sun, 13 Sep 2015 12:26:59 +0200

nuitka (0.5.14.2+ds-1) unstable; urgency=medium

  * New upstream hotfix release.

 -- Kay Hayen <kay.hayen@gmail.com>  Mon, 07 Sep 2015 00:30:11 +0200

nuitka (0.5.14.1+ds-1) UNRELEASED; urgency=medium

  * New upstream hotfix release.

 -- Kay Hayen <kay.hayen@gmail.com>  Sun, 06 Sep 2015 22:37:22 +0200

nuitka (0.5.14+ds-1) unstable; urgency=medium

  * New upstream release.

 -- Kay Hayen <kay.hayen@gmail.com>  Thu, 27 Aug 2015 06:24:11 +0200

nuitka (0.5.13.8+ds-1) UNRELEASED; urgency=medium

  * New upstream hotfix release.

 -- Kay Hayen <kay.hayen@gmail.com>  Thu, 20 Aug 2015 11:55:53 +0200

nuitka (0.5.13.7+ds-1) UNRELEASED; urgency=medium

  * New upstream hotfix release.

 -- Kay Hayen <kay.hayen@gmail.com>  Tue, 18 Aug 2015 21:55:08 +0200

nuitka (0.5.13.6+ds-1) UNRELEASED; urgency=medium

  * New upstream hotfix release.

 -- Kay Hayen <kay.hayen@gmail.com>  Sun, 16 Aug 2015 14:38:46 +0200

nuitka (0.5.13.5+ds-1) UNRELEASED; urgency=medium

  * New upstream hotfix release.

 -- Kay Hayen <kay.hayen@gmail.com>  Sun, 16 Aug 2015 13:42:02 +0200

nuitka (0.5.13.4+ds-1) UNRELEASED; urgency=medium

  * New upstream hotfix release.

 -- Kay Hayen <kay.hayen@gmail.com>  Fri, 31 Jul 2015 17:24:40 +0200

nuitka (0.5.13.3+ds-1) UNRELEASED; urgency=medium

  * New upstream hotfix release.

 -- Kay Hayen <kay.hayen@gmail.com>  Wed, 29 Jul 2015 10:54:05 +0200

nuitka (0.5.13.2+ds-1) UNRELEASED; urgency=medium

  * New upstream hotfix release.

 -- Kay Hayen <kay.hayen@gmail.com>  Tue, 16 Jun 2015 10:29:12 +0200

nuitka (0.5.13.1+ds-1) UNRELEASED; urgency=medium

  * New upstream hotfix release.

 -- Kay Hayen <kay.hayen@gmail.com>  Mon, 04 May 2015 09:27:19 +0200

nuitka (0.5.13+ds-1) unstable; urgency=medium

  * New upstream release.

 -- Kay Hayen <kay.hayen@gmail.com>  Fri, 01 May 2015 10:44:27 +0200

nuitka (0.5.12.2+ds-1) UNRELEASED; urgency=medium

  * New upstream hotfix release.

 -- Kay Hayen <kay.hayen@gmail.com>  Sun, 26 Apr 2015 08:51:37 +0200

nuitka (0.5.12.1+ds-1) UNRELEASED; urgency=medium

  * New upstream hotfix release.

 -- Kay Hayen <kay.hayen@gmail.com>  Sat, 18 Apr 2015 09:35:06 +0200

nuitka (0.5.12+ds-1) experimental; urgency=medium

  * New upstream release.

 -- Kay Hayen <kay.hayen@gmail.com>  Mon, 06 Apr 2015 17:20:44 +0200

nuitka (0.5.11.2+ds-1) experimental; urgency=medium

  * New upstream hotfix release.

 -- Kay Hayen <kay.hayen@gmail.com>  Thu, 26 Mar 2015 20:09:06 +0100

nuitka (0.5.11.1+ds-1) experimental; urgency=medium

  * New upstream hotfix release.

 -- Kay Hayen <kay.hayen@gmail.com>  Mon, 23 Mar 2015 10:34:17 +0100

nuitka (0.5.11+ds-1) experimental; urgency=medium

  * New upstream release.

 -- Kay Hayen <kay.hayen@gmail.com>  Wed, 18 Mar 2015 08:38:39 +0100

nuitka (0.5.10.2+ds-1) experimental; urgency=medium

  * New upstream hotfix release.

 -- Kay Hayen <kay.hayen@gmail.com>  Tue, 10 Mar 2015 07:46:24 +0100

nuitka (0.5.10.1+ds-1) experimental; urgency=medium

  * New upstream hotfix release.

 -- Kay Hayen <kay.hayen@gmail.com>  Sun, 08 Mar 2015 11:56:55 +0100

nuitka (0.5.10+ds-1) experimental; urgency=medium

  * New upstream release.

 -- Kay Hayen <kay.hayen@gmail.com>  Thu, 05 Mar 2015 07:43:43 +0100

nuitka (0.5.9+ds-1) experimental; urgency=medium

  * New upstream release.

 -- Kay Hayen <kay.hayen@gmail.com>  Thu, 29 Jan 2015 08:18:06 +0100

nuitka (0.5.8+ds-1) experimental; urgency=medium

  * New upstream release.

 -- Kay Hayen <kay.hayen@gmail.com>  Thu, 15 Jan 2015 04:11:03 +0100

nuitka (0.5.7.1+ds-1) experimental; urgency=medium

  * New upstream hotfix release.

 -- Kay Hayen <kay.hayen@gmail.com>  Fri, 09 Jan 2015 13:52:15 +0100

nuitka (0.5.7+ds-1) UNRELEASED; urgency=medium

  * New upstream release.

 -- Kay Hayen <kay.hayen@gmail.com>  Thu, 01 Jan 2015 10:52:03 +0100

nuitka (0.5.6.1+ds-1) UNRELEASED; urgency=medium

  * New upstream hotfix release.

 -- Kay Hayen <kay.hayen@gmail.com>  Sun, 21 Dec 2014 08:32:58 +0100

nuitka (0.5.6+ds-1) UNRELEASED; urgency=medium

  * New upstream release.
  * Added support for hardening-wrapper to be installed.

 -- Kay Hayen <kay.hayen@gmail.com>  Fri, 19 Dec 2014 08:39:17 +0100

nuitka (0.5.5.3+ds-1) unstable; urgency=medium

  * New upstream hotfix release.
  * Added support for armhf architecture.

 -- Kay Hayen <kay.hayen@gmail.com>  Fri, 24 Oct 2014 17:33:59 +0200

nuitka (0.5.5.2+ds-1) unstable; urgency=medium

  * New upstream hotfix release.
  * Bump to Standards Version 3.9.6, no changes needed.

 -- Kay Hayen <kay.hayen@gmail.com>  Fri, 17 Oct 2014 07:56:05 +0200

nuitka (0.5.5+ds-1) unstable; urgency=medium

  * New upstream release.

 -- Kay Hayen <kay.hayen@gmail.com>  Sun, 05 Oct 2014 19:28:20 +0200

nuitka (0.5.4.3+ds-1) unstable; urgency=medium

  * New upstream hotfix release.

 -- Kay Hayen <kay.hayen@gmail.com>  Thu, 21 Aug 2014 09:41:37 +0200

nuitka (0.5.3.5+ds-1) unstable; urgency=medium

  * New upstream hotfix release.

 -- Kay Hayen <kay.hayen@gmail.com>  Fri, 18 Jul 2014 07:28:17 +0200

nuitka (0.5.3.3+ds-1) unstable; urgency=medium

  * New upstream release.
  * Original version didn't build for all versions due to error message
    changes, this release adapts to.

 -- Kay Hayen <kay.hayen@gmail.com>  Sat, 12 Jul 2014 20:50:01 +0200

nuitka (0.5.2+ds-1) unstable; urgency=medium

  * New upstream release.
  * Permit building using cowbuilder, eatmydata (Closes: #749518)
  * Do not require gcc in build-depends
    (Closes: #747984) (Closes: #748005) (Closes: #751325)

 -- Kay Hayen <kay.hayen@gmail.com>  Mon, 23 Jun 2014 08:17:57 +0200

nuitka (0.5.1.1+ds-1) unstable; urgency=medium

  * New upstream hotfix release.

 -- Kay Hayen <kay.hayen@gmail.com>  Thu, 06 Mar 2014 10:44:28 +0100

nuitka (0.5.1+ds-1) unstable; urgency=medium

  * New upstream release.

 -- Kay Hayen <kay.hayen@gmail.com>  Thu, 06 Mar 2014 09:33:51 +0100

nuitka (0.5.0.1+ds-1) unstable; urgency=medium

  * New upstream hotfix release.

 -- Kay Hayen <kay.hayen@gmail.com>  Mon, 13 Jan 2014 23:37:37 +0100

nuitka (0.5.0+ds-1) unstable; urgency=medium

  * New upstream release.
  * Added missing build dependency to process PNG images.

 -- Kay Hayen <kay.hayen@gmail.com>  Fri, 03 Jan 2014 19:18:18 +0100

nuitka (0.4.7.1+ds-1) unstable; urgency=low

  * New upstream hotfix release.

 -- Kay Hayen <kay.hayen@gmail.com>  Tue, 03 Dec 2013 08:44:31 +0100

nuitka (0.4.7+ds-1) UNRELEASED; urgency=low

  * New upstream release.
  * Handle unknown encoding error message change of CPython 2.7.6
    that was backported to CPython 2.7.5+ as well.
    (Closes: #730956)

 -- Kay Hayen <kay.hayen@gmail.com>  Mon, 02 Dec 2013 09:15:12 +0100

nuitka (0.4.6.2+ds-1) unstable; urgency=low

  * New upstream hotfix release.

 -- Kay Hayen <kayhayen@gmx.de>  Fri, 01 Nov 2013 19:07:42 +0100

nuitka (0.4.6+ds-1) unstable; urgency=low

  * New upstream release.

 -- Kay Hayen <kayhayen@gmx.de>  Sun, 27 Oct 2013 21:29:26 +0100

nuitka (0.4.5.1+ds-1) unstable; urgency=low

  * New upstream hotfix release.
  * Corrects upstream Issue#106.

 -- Kay Hayen <kayhayen@gmx.de>  Wed, 25 Sep 2013 14:29:55 +0200

nuitka (0.4.5+ds-1) unstable; urgency=low

  * New upstream release.

 -- Kay Hayen <kayhayen@gmx.de>  Sun, 18 Aug 2013 09:06:29 +0200

nuitka (0.4.4.2+ds-1) unstable; urgency=low

  * New upstream hotfix release.
  * Corrects upstream Issue#98.
  * Corrects upstream Issue#100.
  * Corrects upstream Issue#101.
  * Corrects upstream Issue#102.

 -- Kay Hayen <kayhayen@gmx.de>  Sat, 20 Jul 2013 09:08:29 +0200

nuitka (0.4.4.1+ds-1) unstable; urgency=low

  * New upstream hotfix release.
  * Corrects upstream Issue#95.
  * Corrects upstream Issue#96.

 -- Kay Hayen <kayhayen@gmx.de>  Sat, 13 Jul 2013 11:56:21 +0200

nuitka (0.4.4+ds-1) unstable; urgency=low

  * New upstream release.
  * Upstream now supports Python3.3 and threads.
  * Bump to Standards Version 3.9.4, no changes needed.
  * Fix support for modules and Python3 was broken (Closes: #711459)
  * Fix encoding error changes  Python 2.7.5 (Closes: #713531)

 -- Kay Hayen <kayhayen@gmx.de>  Tue, 25 Jun 2013 10:46:40 +0200

nuitka (0.4.3+ds-1) unstable; urgency=low

  * New upstream release.

 -- Kay Hayen <kayhayen@gmx.de>  Sat, 18 May 2013 10:16:25 +0200

nuitka (0.4.2+ds-1) unstable; urgency=low

  * New upstream release.

 -- Kay Hayen <kayhayen@gmx.de>  Fri, 29 Mar 2013 11:05:08 +0100

nuitka (0.4.1+ds-1) unstable; urgency=low

  * New upstream release.

 -- Kay Hayen <kayhayen@gmx.de>  Tue, 05 Mar 2013 08:15:41 +0100

nuitka (0.4.0+ds-1) UNRELEASED; urgency=low

  * New upstream release.
  * Changes so the Debian package can be backported to Squeeze as well.

 -- Kay Hayen <kayhayen@gmx.de>  Sat, 09 Feb 2013 10:08:15 +0100

nuitka (0.3.25+ds-1) unstable; urgency=low

  * New upstream release.
  * Register the User Manual with "doc-base".

 -- Kay Hayen <kayhayen@gmx.de>  Sun, 11 Nov 2012 13:57:32 +0100

nuitka (0.3.24.1+ds-1) unstable; urgency=low

  * New upstream hotfix release.
  * Corrects upstream Issue#46.

 -- Kay Hayen <kayhayen@gmx.de>  Sat, 08 Sep 2012 22:30:11 +0000

nuitka (0.3.24+ds-1) unstable; urgency=low

  * New upstream release.
  * Detect the absence of "g++" and gracefully fallback to the
    compiler depended on. (Closes: #682146)
  * Changed usage of "temp" files in developer scripts to be
    secure. (Closes: #682145)
  * Added support for "DEB_BUILD_OPTIONS=nocheck" to skip the
    test runs. (Closes: #683090)

 -- Kay Hayen <kayhayen@gmx.de>  Sat, 18 Aug 2012 21:19:17 +0200

nuitka (0.3.23.1+ds-1) unstable; urgency=low

  * New upstream hotfix release.
  * Corrects upstream Issue#40, Issue#41, and Issue#42.

 -- Kay Hayen <kayhayen@gmx.de>  Mon, 16 Jul 2012 07:25:41 +0200

nuitka (0.3.23+ds-1) unstable; urgency=low

  * New upstream release.
  * License for Nuitka is now Apache License 2.0, no more GPLv3.
  * Corrects upstream Issue#37 and Issue#38.

 -- Kay Hayen <kayhayen@gmx.de>  Sun, 01 Jul 2012 00:00:57 +0200

nuitka (0.3.22.1+ds-1) unstable; urgency=low

  * New upstream hotfix release.
  * Corrected copyright file syntax error found by new lintian
    version.
  * Corrects upstream Issue#19.

 -- Kay Hayen <kayhayen@gmx.de>  Sat, 16 Jun 2012 08:58:30 +0200

nuitka (0.3.22+ds-1) unstable; urgency=low

  * New upstream release.

 -- Kay Hayen <kayhayen@gmx.de>  Sun, 13 May 2012 12:51:16 +0200

nuitka (0.3.21+ds-1) unstable; urgency=low

  * New upstream release.

 -- Kay Hayen <kayhayen@gmx.de>  Thu, 12 Apr 2012 20:24:01 +0200

nuitka (0.3.20.2+ds-1) unstable; urgency=low

  * New upstream hotfix release.
  * Corrects upstream Issue#35.
  * Bump to Standards Version 3.9.3, no changes needed.
  * In the alternative build dependencies, designed to make the
    Python3 build dependency optional, put option that is going
    to work on "unstable" first. (Closes: #665021)

 -- Kay Hayen <kayhayen@gmx.de>  Tue, 03 Apr 2012 22:31:36 +0200

nuitka (0.3.20.1+ds-1) unstable; urgency=low

  * New upstream hotfix release.
  * Corrects upstream Issue#34.

 -- Kay Hayen <kayhayen@gmx.de>  Sat, 03 Mar 2012 10:18:30 +0100

nuitka (0.3.20+ds-1) unstable; urgency=low

  * New upstream release.
  * Added upstream "Changelog.rst" as "changelog"

 -- Kay Hayen <kayhayen@gmx.de>  Mon, 27 Feb 2012 09:32:10 +0100

nuitka (0.3.19.2+ds-1) unstable; urgency=low

  * New upstream hotfix release.
  * Corrects upstream Issue#32.

 -- Kay Hayen <kayhayen@gmx.de>  Sun, 12 Feb 2012 20:33:30 +0100

nuitka (0.3.19.1+ds-1) unstable; urgency=low

  * New upstream hotfix release.
  * Corrects upstream Issue#30 and Issue#31.

 -- Kay Hayen <kayhayen@gmx.de>  Sat, 28 Jan 2012 07:27:38 +0100

nuitka (0.3.19+ds-1) unstable; urgency=low

  * New upstream release.
  * Improvements to option groups layout in manpages, and broken
    whitespace for "--recurse-to" option. (Closes: #655910)
  * Documented new option "--recurse-directory" in man page with
    example.
  * Made the "debian/watch" file ignore upstream pre-releases,
    these shall not be considered for this package.
  * Aligned depended version with build depended versions.
  * Depend on "python-dev" as well, needed to compile against
    "libpython".
  * Build depend on "python-dev-all" and "python-dbg-all" to
    execute tests with both all supported Python versions.
  * Build depend on "python3.2-dev-all" and "python3-dbg-all"
    to execute tests with Python3 as well. It is currently not
    supported by upstream, this is only preparatory.
  * Added suggestion of "ccache", can speed up the compilation
    process.

 -- Kay Hayen <kayhayen@gmx.de>  Tue, 17 Jan 2012 10:29:45 +0100

nuitka (0.3.18+ds-1) unstable; urgency=low

  * New upstream release.
  * Lowered dependencies so that a backport to Ubuntu Natty and
    higher is now feasible. A "scons >=2.0.0" is good enough,
    and so is "g++-4.5" as well.
  * Don't require the PDF generation to be successful on older
    Ubuntu versions as it crashes due to old "rst2pdf" bugs.

 -- Kay Hayen <kayhayen@gmx.de>  Thu, 12 Jan 2012 19:55:43 +0100

nuitka (0.3.18~pre2+ds-1) unstable; urgency=low

  * New upstream pre-release.
  * First upload to unstable, many thanks to my reviewer and
    sponsor Yaroslav Halchenko <debian@onerussian.com>
  * New maintainer (Closes: #648489)
  * Added Developer Manual to the generated PDF documentation.
  * Added python-dbg to Build-Depends to also execcute reference
    count tests.
  * Changed copyright file to reference Apache license via its
    standard Debian location as well.

 -- Kay Hayen <kayhayen@gmx.de>  Tue, 10 Jan 2012 22:21:56 +0100

nuitka (0.3.17+ds-1) UNRELEASED; urgency=low

  * New upstream release.
  * Updated man page to use new "--recurse-*" options in examples
    over removed "--deep*" options.
  * Completed copyright file according to "licensecheck" findings
    and updated files accordingly. Put the included tests owned
    by upstream into public domain.
  * Use a "+ds" file as orig source with inline copy of Scons
    already removed instead of doing it as a patch.
  * Also removed the benchmark tests from "+ds" file, not useful
    to be provided with Nuitka.
  * Added syntax tests, these were omitted by mistake previously.
  * Run the test suite at package build time, it checks the basic
    tests, syntax error tests, program tests, and the compile
    itself test.
  * Added run time dependencies also as build time dependencies
    to be able to execute the tests.
  * Corrected handling of upstream pre-release names in the watch
    file.
  * Changed contributor notice to only require "Apache License 2.0"
    for the new parts.
  * Put Debian packaging and owned tests under "Apache License 2.0"
    as well.

 -- Kay Hayen <kayhayen@gmx.de>  Mon, 09 Jan 2012 09:02:19 +0100

nuitka (0.3.16-1) UNRELEASED; urgency=low

  * New upstream release.
  * Updated debian/copyright URI to match the latest one.
  * Updated debian/copyright to DEP5 changes.
  * Added Nuitka homepage to debian/control.
  * Added watch file, so uscan works.
  * Added git pointers to git repository and gitweb to the
    package control file.
  * Corrected examples section in man page to correctly escape "-".
  * Added meaningful "what is" to manpages.
  * Bump to Standards Version 3.9.2, no changes needed.
  * Added extended description to address lintian warning.

 -- Kay Hayen <kayhayen@gmx.de>  Sun, 18 Dec 2011 13:01:10 +0100

nuitka (0.3.15-1) UNRELEASED; urgency=low

  * New upstream release.
  * Renamed "/usr/bin/Python" to "/usr/bin/nuitka-python".
  * Added man pages for "nuitka" and "nuitka-python", the first
    with an examples section that shows the most important uses
    of the "nuitka" binary.
  * Removed foreign code for Windows generators, removed from
    debian/copyright.
  * Lowered dependency for Scons to what Ubuntu Oneiric has and
    what we have as an inline copy, (scons >=2.0.1) should be
    sufficient.
  * Recommend python-lxml, as it's used by Nuitka to dump XML
    representation.
  * Recommend python-qt4, as it may be used to display the node
    tree in a window.
  * Removed inline copy of Scons from the binary package.
  * Added patch to remove the setting nuitka package in sys.path,
    not needed in Debian.

 -- Kay Hayen <kayhayen@gmx.de>  Thu, 01 Dec 2011 22:43:33 +0100

nuitka (0.3.15pre2-1) UNRELEASED; urgency=low

  * Initial Debian package.

 -- Kay Hayen <kayhayen@gmx.de>  Fri, 11 Nov 2011 20:58:55 +0100<|MERGE_RESOLUTION|>--- conflicted
+++ resolved
@@ -1,16 +1,14 @@
-<<<<<<< HEAD
 nuitka (0.6.10~rc3+ds-1) unstable; urgency=medium
 
   * New upstream pre-release.
 
  -- Kay Hayen <kay.hayen@gmail.com>  Sun, 04 Oct 2020 12:57:08 +0200
-=======
+
 nuitka (0.6.9.3+ds-1) unstable; urgency=medium
 
   * New upstream hotfix release.
 
  -- Kay Hayen <kay.hayen@gmail.com>  Mon, 12 Oct 2020 17:17:10 +0200
->>>>>>> f2703c5f
 
 nuitka (0.6.9.2+ds-1) unstable; urgency=medium
 
