<<<<<<< HEAD
nuitka (0.6.10~rc2+ds-1) unstable; urgency=medium

  * New upstream pre-release.

 -- Kay Hayen <kay.hayen@gmail.com>  Sat, 19 Sep 2020 19:02:54 +0200
=======
nuitka (0.6.9.2+ds-1) unstable; urgency=medium

  * New upstream hotfix release.

 -- Kay Hayen <kay.hayen@gmail.com>  Sun, 04 Oct 2020 12:47:36 +0200

nuitka (0.6.9.1+ds-1) unstable; urgency=medium

  * New upstream hotfix release.

 -- Kay Hayen <kay.hayen@gmail.com>  Sat, 19 Sep 2020 14:38:08 +0200
>>>>>>> d3990bdb

nuitka (0.6.9+ds-1) unstable; urgency=medium

  * New upstream release.

 -- Kay Hayen <kay.hayen@gmail.com>  Mon, 14 Sep 2020 15:40:36 +0200

nuitka (0.6.8.4+ds-1) unstable; urgency=medium

  * New upstream hotfix release.

  * Source only upload. (Closes: #961896)

  * Updated VCS URLs. (Closes: #961895)

 -- Kay Hayen <kay.hayen@gmail.com>  Sat, 06 Jun 2020 09:58:32 +0200

nuitka (0.6.8.3+ds-1) unstable; urgency=medium

  * New upstream hotfix release.

 -- Kay Hayen <kay.hayen@gmail.com>  Sat, 23 May 2020 13:56:13 +0200

nuitka (0.6.8.2+ds-1) unstable; urgency=medium

  * New upstream hotfix release.

 -- Kay Hayen <kay.hayen@gmail.com>  Thu, 21 May 2020 15:04:13 +0200

nuitka (0.6.8.1+ds-1) unstable; urgency=medium

  * New upstream hotfix release.

  * Corrected copyright file format to not have emails.

 -- Kay Hayen <kay.hayen@gmail.com>  Fri, 15 May 2020 08:32:39 +0200

nuitka (0.6.8+ds-1) unstable; urgency=medium

  * New upstream release.

  * Changed dependencies to prefer Debian 11 packages.
    (Closes: #937166).

 -- Kay Hayen <kay.hayen@gmail.com>  Mon, 11 May 2020 16:41:34 +0200

nuitka (0.6.7+ds-1) unstable; urgency=medium

  * New upstream release.

  * The rst2pdf dependency is finally fixed
    (Closes: #943645) (Closes: #947573).

  * Enabled package build without Python2 (Closes: #937166)

 -- Kay Hayen <kay.hayen@gmail.com>  Thu, 23 Jan 2020 12:34:10 +0100

nuitka (0.6.6+ds-1) unstable; urgency=medium

  * New upstream release.

 -- Kay Hayen <kay.hayen@gmail.com>  Fri, 27 Dec 2019 08:47:38 +0100

nuitka (0.6.6~rc7+ds-1) unstable; urgency=medium

  * New upstream pre-release.

 -- Kay Hayen <kay.hayen@gmail.com>  Tue, 24 Sep 2019 08:49:41 +0200

nuitka (0.6.5+ds-1) unstable; urgency=medium

  * New upstream release.

 -- Kay Hayen <kay.hayen@gmail.com>  Sat, 27 Jul 2019 12:07:20 +0200

nuitka (0.6.4+ds-1) experimental; urgency=medium

  * New upstream release.

 -- Kay Hayen <kay.hayen@gmail.com>  Fri, 07 Jun 2019 23:30:22 +0200

nuitka (0.6.3.1+ds-1) experimental; urgency=medium

  * New upstream hotfix release.

 -- Kay Hayen <kay.hayen@gmail.com>  Thu, 25 Apr 2019 22:08:36 +0200

nuitka (0.6.3+ds-1) unstable; urgency=medium

  * New upstream release.

 -- Kay Hayen <kay.hayen@gmail.com>  Thu, 04 Apr 2019 06:12:30 +0200

nuitka (0.6.2+ds-1) unstable; urgency=medium

  * New upstream release.

 -- Kay Hayen <kay.hayen@gmail.com>  Sat, 16 Feb 2019 08:48:51 +0100

nuitka (0.6.1.1+ds-1) unstable; urgency=medium

  * New upstream hotfix release.

 -- Kay Hayen <kay.hayen@gmail.com>  Thu, 24 Jan 2019 09:13:53 +0100

nuitka (0.6.1+ds-1) unstable; urgency=medium

  * New upstream release.

  * Depend on python-pil over python-imaging (Closes: #917694).

 -- Kay Hayen <kay.hayen@gmail.com>  Sat, 05 Jan 2019 12:41:57 +0100

nuitka (0.6.0.6+ds-1) unstable; urgency=medium

  * New upstream hotfix release.

 -- Kay Hayen <kay.hayen@gmail.com>  Wed, 31 Oct 2018 09:03:57 +0100

nuitka (0.6.0.5+ds-1) unstable; urgency=medium

  * New upstream hotfix release.

 -- Kay Hayen <kay.hayen@gmail.com>  Thu, 18 Oct 2018 23:11:34 +0200

nuitka (0.6.0.4+ds-1) unstable; urgency=medium

  * New upstream hotfix release.

 -- Kay Hayen <kay.hayen@gmail.com>  Sun, 14 Oct 2018 08:26:48 +0200

nuitka (0.6.0.3+ds-1) unstable; urgency=medium

  * New upstream hotfix release.

 -- Kay Hayen <kay.hayen@gmail.com>  Sat, 06 Oct 2018 10:43:33 +0200

nuitka (0.6.0.2+ds-1) unstable; urgency=medium

  * New upstream hotfix release.

 -- Kay Hayen <kay.hayen@gmail.com>  Wed, 03 Oct 2018 10:41:52 +0200

nuitka (0.6.0.1+ds-1) unstable; urgency=medium

  * New upstream hotfix release.

 -- Kay Hayen <kay.hayen@gmail.com>  Thu, 27 Sep 2018 09:57:05 +0200

nuitka (0.6.0+ds-1) unstable; urgency=medium

  * New upstream release.

 -- Kay Hayen <kay.hayen@gmail.com>  Wed, 26 Sep 2018 07:00:04 +0200

nuitka (0.5.33+ds-1) unstable; urgency=medium

  * New upstream release.

 -- Kay Hayen <kay.hayen@gmail.com>  Thu, 13 Sep 2018 19:01:48 +0200

nuitka (0.5.32.8+ds-1) unstable; urgency=medium

  * New upstream hotfix release.

 -- Kay Hayen <kay.hayen@gmail.com>  Tue, 04 Sep 2018 14:58:47 +0200

nuitka (0.5.32.7+ds-1) unstable; urgency=medium

  * New upstream hotfix release.

 -- Kay Hayen <kay.hayen@gmail.com>  Thu, 23 Aug 2018 22:06:00 +0200

nuitka (0.5.32.6+ds-1) unstable; urgency=medium

  * New upstream hotfix release.

 -- Kay Hayen <kay.hayen@gmail.com>  Thu, 23 Aug 2018 20:05:18 +0200

nuitka (0.5.32.5+ds-1) unstable; urgency=medium

  * New upstream hotfix release.

 -- Kay Hayen <kay.hayen@gmail.com>  Wed, 15 Aug 2018 19:06:01 +0200

nuitka (0.5.32.4+ds-1) unstable; urgency=medium

  * New upstream hotfix release.

 -- Kay Hayen <kay.hayen@gmail.com>  Fri, 10 Aug 2018 12:06:44 +0200

nuitka (0.5.32.3+ds-1) unstable; urgency=medium

  * New upstream hotfix release.

 -- Kay Hayen <kay.hayen@gmail.com>  Sat, 04 Aug 2018 10:40:31 +0200

nuitka (0.5.32.2+ds-1) unstable; urgency=medium

  * New upstream hotfix release.

 -- Kay Hayen <kay.hayen@gmail.com>  Wed, 01 Aug 2018 17:38:43 +0200

nuitka (0.5.32.1+ds-1) unstable; urgency=medium

  * New upstream hotfix release.

 -- Kay Hayen <kay.hayen@gmail.com>  Sat, 28 Jul 2018 20:16:29 +0200

nuitka (0.5.32+ds-1) unstable; urgency=medium

  * New upstream release.

 -- Kay Hayen <kay.hayen@gmail.com>  Sat, 28 Jul 2018 15:07:21 +0200

nuitka (0.5.31+ds-1) unstable; urgency=medium

  * New upstream release.

 -- Kay Hayen <kay.hayen@gmail.com>  Mon, 09 Jul 2018 08:23:02 +0200

nuitka (0.5.30+ds-1) unstable; urgency=medium

  * New upstream release.

 -- Kay Hayen <kay.hayen@gmail.com>  Mon, 30 Apr 2018 09:50:54 +0200

nuitka (0.5.29.5+ds-1) unstable; urgency=medium

  * New upstream hotfix release.

 -- Kay Hayen <kay.hayen@gmail.com>  Wed, 25 Apr 2018 09:33:55 +0200

nuitka (0.5.29.4+ds-1) unstable; urgency=medium

  * New upstream hotfix release.

 -- Kay Hayen <kay.hayen@gmail.com>  Mon, 09 Apr 2018 20:22:37 +0200

nuitka (0.5.29.3+ds-1) unstable; urgency=medium

  * New upstream hotfix release.

 -- Kay Hayen <kay.hayen@gmail.com>  Sat, 31 Mar 2018 16:12:25 +0200

nuitka (0.5.29.2+ds-1) unstable; urgency=medium

  * New upstream hotfix release.

 -- Kay Hayen <kay.hayen@gmail.com>  Thu, 29 Mar 2018 10:19:24 +0200

nuitka (0.5.29.1+ds-1) unstable; urgency=medium

  * New upstream hotfix release.

 -- Kay Hayen <kay.hayen@gmail.com>  Tue, 27 Mar 2018 18:22:54 +0200

nuitka (0.5.29+ds-1) unstable; urgency=medium

  * New upstream release.

 -- Kay Hayen <kay.hayen@gmail.com>  Mon, 26 Mar 2018 20:13:44 +0200

nuitka (0.5.28.2+ds-1) unstable; urgency=medium

  * New upstream hotfix release.

 -- Kay Hayen <kay.hayen@gmail.com>  Wed, 29 Nov 2017 15:09:28 +0100

nuitka (0.5.28.1+ds-1) unstable; urgency=medium

  * New upstream hotfix release.
  * Also ignore sbuild non-existant directory (Closes: #871125).

 -- Kay Hayen <kay.hayen@gmail.com>  Sun, 22 Oct 2017 10:44:31 +0200

nuitka (0.5.28+ds-1) unstable; urgency=medium

  * New upstream release.

 -- Kay Hayen <kay.hayen@gmail.com>  Tue, 17 Oct 2017 10:03:56 +0200

nuitka (0.5.27+ds-1) unstable; urgency=medium

  * New upstream release.

 -- Kay Hayen <kay.hayen@gmail.com>  Sat, 22 Jul 2017 16:21:37 +0200

nuitka (0.5.26.4+ds-1) unstable; urgency=medium

  * New upstream hotfix release.
  * Recommend actual PyQT package (Closes: #866540).

 -- Kay Hayen <kay.hayen@gmail.com>  Mon, 03 Jul 2017 08:59:37 +0200

nuitka (0.5.26.3+ds-1) unstable; urgency=medium

  * New upstream hotfix release.

 -- Kay Hayen <kay.hayen@gmail.com>  Thu, 22 Jun 2017 08:08:53 +0200

nuitka (0.5.26.2+ds-1) unstable; urgency=medium

  * New upstream hotfix release.

 -- Kay Hayen <kay.hayen@gmail.com>  Sat, 17 Jun 2017 11:37:12 +0200

nuitka (0.5.26.1+ds-1) unstable; urgency=medium

  * New upstream hotfix release.

 -- Kay Hayen <kay.hayen@gmail.com>  Sat, 10 Jun 2017 13:09:51 +0200

nuitka (0.5.26+ds-1) unstable; urgency=medium

  * New upstream release.

 -- Kay Hayen <kay.hayen@gmail.com>  Wed, 07 Jun 2017 08:15:19 +0200

nuitka (0.5.25+ds-1) unstable; urgency=medium

  * New upstream release.

 -- Kay Hayen <kay.hayen@gmail.com>  Tue, 24 Jan 2017 06:13:46 +0100

nuitka (0.5.24.4+ds-1) unstable; urgency=medium

  * New upstream hotfix release.
  * Better detection of acceptable shared library loads from
    system paths for standalone tests (Closes: #844902).

 -- Kay Hayen <kay.hayen@gmail.com>  Sat, 10 Dec 2016 12:25:35 +0100

nuitka (0.5.24.3+ds-1) unstable; urgency=medium

  * New upstream hotfix release.

 -- Kay Hayen <kay.hayen@gmail.com>  Fri, 09 Dec 2016 06:50:55 +0100

nuitka (0.5.24.2+ds-1) unstable; urgency=medium

  * New upstream hotfix release.

 -- Kay Hayen <kay.hayen@gmail.com>  Wed, 30 Nov 2016 09:32:03 +0100

nuitka (0.5.24.1+ds-1) unstable; urgency=medium

  * New upstream hotfix release.

 -- Kay Hayen <kay.hayen@gmail.com>  Wed, 16 Nov 2016 08:16:53 +0100

nuitka (0.5.24+ds-1) unstable; urgency=medium

  * New upstream release.

 -- Kay Hayen <kay.hayen@gmail.com>  Mon, 14 Nov 2016 09:41:31 +0100

nuitka (0.5.23.2+ds-1) unstable; urgency=medium

  * New upstream hotfix release.

 -- Kay Hayen <kay.hayen@gmail.com>  Mon, 07 Nov 2016 07:55:11 +0100

nuitka (0.5.23.1+ds-1) unstable; urgency=medium

  * New upstream hotfix release.
  * Use of C11 compiler instead of C++ compiler, so we drop the
    versioned dependencies. (Closes: #835954)

 -- Kay Hayen <kay.hayen@gmail.com>  Sun, 16 Oct 2016 10:40:59 +0200

nuitka (0.5.23+ds-1) unstable; urgency=medium

  * New upstream release.

 -- Kay Hayen <kay.hayen@gmail.com>  Sun, 02 Oct 2016 18:14:41 +0200

nuitka (0.5.22+ds-1) unstable; urgency=medium

  * New upstream release.

 -- Kay Hayen <kay.hayen@gmail.com>  Tue, 16 Aug 2016 11:22:16 +0200

nuitka (0.5.21.3+ds-1) unstable; urgency=medium

  * New upstream hotfix release.

 -- Kay Hayen <kay.hayen@gmail.com>  Thu, 26 May 2016 14:51:39 +0200

nuitka (0.5.21.2+ds-1) unstable; urgency=medium

  * New upstream hotfix release.

 -- Kay Hayen <kay.hayen@gmail.com>  Sat, 14 May 2016 14:43:28 +0200

nuitka (0.5.21.1+ds-1) unstable; urgency=medium

  * New upstream hotfix release.

  * Depends on g++-5 now.

 -- Kay Hayen <kay.hayen@gmail.com>  Sat, 30 Apr 2016 07:59:57 +0200

nuitka (0.5.21+ds-1) unstable; urgency=medium

  * New upstream release.

 -- Kay Hayen <kay.hayen@gmail.com>  Sun, 24 Apr 2016 14:06:29 +0200

nuitka (0.5.20+ds-1) unstable; urgency=medium

  * New upstream release.

 -- Kay Hayen <kay.hayen@gmail.com>  Sun, 20 Mar 2016 08:11:16 +0100

nuitka (0.5.19.1+ds-1) unstable; urgency=medium

  * New upstream hotfix release.

 -- Kay Hayen <kay.hayen@gmail.com>  Tue, 15 Mar 2016 09:11:57 +0100

nuitka (0.5.19+ds-1) unstable; urgency=medium

  * New upstream release.

 -- Kay Hayen <kay.hayen@gmail.com>  Mon, 01 Feb 2016 07:53:08 +0100

nuitka (0.5.18.1+ds-1) unstable; urgency=medium

  * New upstream hotfix release.

 -- Kay Hayen <kay.hayen@gmail.com>  Sun, 24 Jan 2016 07:52:03 +0100

nuitka (0.5.18+ds-1) unstable; urgency=medium

  * New upstream release.

 -- Kay Hayen <kay.hayen@gmail.com>  Fri, 15 Jan 2016 07:48:41 +0100

nuitka (0.5.17.1+ds-1) unstable; urgency=medium

  * New upstream hotfix release.

 -- Kay Hayen <kay.hayen@gmail.com>  Thu, 14 Jan 2016 23:21:51 +0100

nuitka (0.5.17+ds-1) unstable; urgency=medium

  * New upstream release.

 -- Kay Hayen <kay.hayen@gmail.com>  Sun, 27 Dec 2015 15:18:39 +0100

nuitka (0.5.16.1+ds-1) unstable; urgency=medium

  * New upstream hotfix release.

 -- Kay Hayen <kay.hayen@gmail.com>  Thu, 03 Dec 2015 07:04:12 +0100

nuitka (0.5.16+ds-1) unstable; urgency=medium

  * New upstream release.

 -- Kay Hayen <kay.hayen@gmail.com>  Mon, 09 Nov 2015 18:30:07 +0100

nuitka (0.5.15+ds-1) unstable; urgency=medium

  * New upstream release.

 -- Kay Hayen <kay.hayen@gmail.com>  Mon, 12 Oct 2015 08:57:03 +0200

nuitka (0.5.14.3+ds-1) unstable; urgency=medium

  * New upstream hotfix release.

 -- Kay Hayen <kay.hayen@gmail.com>  Sun, 13 Sep 2015 12:26:59 +0200

nuitka (0.5.14.2+ds-1) unstable; urgency=medium

  * New upstream hotfix release.

 -- Kay Hayen <kay.hayen@gmail.com>  Mon, 07 Sep 2015 00:30:11 +0200

nuitka (0.5.14.1+ds-1) UNRELEASED; urgency=medium

  * New upstream hotfix release.

 -- Kay Hayen <kay.hayen@gmail.com>  Sun, 06 Sep 2015 22:37:22 +0200

nuitka (0.5.14+ds-1) unstable; urgency=medium

  * New upstream release.

 -- Kay Hayen <kay.hayen@gmail.com>  Thu, 27 Aug 2015 06:24:11 +0200

nuitka (0.5.13.8+ds-1) UNRELEASED; urgency=medium

  * New upstream hotfix release.

 -- Kay Hayen <kay.hayen@gmail.com>  Thu, 20 Aug 2015 11:55:53 +0200

nuitka (0.5.13.7+ds-1) UNRELEASED; urgency=medium

  * New upstream hotfix release.

 -- Kay Hayen <kay.hayen@gmail.com>  Tue, 18 Aug 2015 21:55:08 +0200

nuitka (0.5.13.6+ds-1) UNRELEASED; urgency=medium

  * New upstream hotfix release.

 -- Kay Hayen <kay.hayen@gmail.com>  Sun, 16 Aug 2015 14:38:46 +0200

nuitka (0.5.13.5+ds-1) UNRELEASED; urgency=medium

  * New upstream hotfix release.

 -- Kay Hayen <kay.hayen@gmail.com>  Sun, 16 Aug 2015 13:42:02 +0200

nuitka (0.5.13.4+ds-1) UNRELEASED; urgency=medium

  * New upstream hotfix release.

 -- Kay Hayen <kay.hayen@gmail.com>  Fri, 31 Jul 2015 17:24:40 +0200

nuitka (0.5.13.3+ds-1) UNRELEASED; urgency=medium

  * New upstream hotfix release.

 -- Kay Hayen <kay.hayen@gmail.com>  Wed, 29 Jul 2015 10:54:05 +0200

nuitka (0.5.13.2+ds-1) UNRELEASED; urgency=medium

  * New upstream hotfix release.

 -- Kay Hayen <kay.hayen@gmail.com>  Tue, 16 Jun 2015 10:29:12 +0200

nuitka (0.5.13.1+ds-1) UNRELEASED; urgency=medium

  * New upstream hotfix release.

 -- Kay Hayen <kay.hayen@gmail.com>  Mon, 04 May 2015 09:27:19 +0200

nuitka (0.5.13+ds-1) unstable; urgency=medium

  * New upstream release.

 -- Kay Hayen <kay.hayen@gmail.com>  Fri, 01 May 2015 10:44:27 +0200

nuitka (0.5.12.2+ds-1) UNRELEASED; urgency=medium

  * New upstream hotfix release.

 -- Kay Hayen <kay.hayen@gmail.com>  Sun, 26 Apr 2015 08:51:37 +0200

nuitka (0.5.12.1+ds-1) UNRELEASED; urgency=medium

  * New upstream hotfix release.

 -- Kay Hayen <kay.hayen@gmail.com>  Sat, 18 Apr 2015 09:35:06 +0200

nuitka (0.5.12+ds-1) experimental; urgency=medium

  * New upstream release.

 -- Kay Hayen <kay.hayen@gmail.com>  Mon, 06 Apr 2015 17:20:44 +0200

nuitka (0.5.11.2+ds-1) experimental; urgency=medium

  * New upstream hotfix release.

 -- Kay Hayen <kay.hayen@gmail.com>  Thu, 26 Mar 2015 20:09:06 +0100

nuitka (0.5.11.1+ds-1) experimental; urgency=medium

  * New upstream hotfix release.

 -- Kay Hayen <kay.hayen@gmail.com>  Mon, 23 Mar 2015 10:34:17 +0100

nuitka (0.5.11+ds-1) experimental; urgency=medium

  * New upstream release.

 -- Kay Hayen <kay.hayen@gmail.com>  Wed, 18 Mar 2015 08:38:39 +0100

nuitka (0.5.10.2+ds-1) experimental; urgency=medium

  * New upstream hotfix release.

 -- Kay Hayen <kay.hayen@gmail.com>  Tue, 10 Mar 2015 07:46:24 +0100

nuitka (0.5.10.1+ds-1) experimental; urgency=medium

  * New upstream hotfix release.

 -- Kay Hayen <kay.hayen@gmail.com>  Sun, 08 Mar 2015 11:56:55 +0100

nuitka (0.5.10+ds-1) experimental; urgency=medium

  * New upstream release.

 -- Kay Hayen <kay.hayen@gmail.com>  Thu, 05 Mar 2015 07:43:43 +0100

nuitka (0.5.9+ds-1) experimental; urgency=medium

  * New upstream release.

 -- Kay Hayen <kay.hayen@gmail.com>  Thu, 29 Jan 2015 08:18:06 +0100

nuitka (0.5.8+ds-1) experimental; urgency=medium

  * New upstream release.

 -- Kay Hayen <kay.hayen@gmail.com>  Thu, 15 Jan 2015 04:11:03 +0100

nuitka (0.5.7.1+ds-1) experimental; urgency=medium

  * New upstream hotfix release.

 -- Kay Hayen <kay.hayen@gmail.com>  Fri, 09 Jan 2015 13:52:15 +0100

nuitka (0.5.7+ds-1) UNRELEASED; urgency=medium

  * New upstream release.

 -- Kay Hayen <kay.hayen@gmail.com>  Thu, 01 Jan 2015 10:52:03 +0100

nuitka (0.5.6.1+ds-1) UNRELEASED; urgency=medium

  * New upstream hotfix release.

 -- Kay Hayen <kay.hayen@gmail.com>  Sun, 21 Dec 2014 08:32:58 +0100

nuitka (0.5.6+ds-1) UNRELEASED; urgency=medium

  * New upstream release.
  * Added support for hardening-wrapper to be installed.

 -- Kay Hayen <kay.hayen@gmail.com>  Fri, 19 Dec 2014 08:39:17 +0100

nuitka (0.5.5.3+ds-1) unstable; urgency=medium

  * New upstream hotfix release.
  * Added support for armhf architecture.

 -- Kay Hayen <kay.hayen@gmail.com>  Fri, 24 Oct 2014 17:33:59 +0200

nuitka (0.5.5.2+ds-1) unstable; urgency=medium

  * New upstream hotfix release.
  * Bump to Standards Version 3.9.6, no changes needed.

 -- Kay Hayen <kay.hayen@gmail.com>  Fri, 17 Oct 2014 07:56:05 +0200

nuitka (0.5.5+ds-1) unstable; urgency=medium

  * New upstream release.

 -- Kay Hayen <kay.hayen@gmail.com>  Sun, 05 Oct 2014 19:28:20 +0200

nuitka (0.5.4.3+ds-1) unstable; urgency=medium

  * New upstream hotfix release.

 -- Kay Hayen <kay.hayen@gmail.com>  Thu, 21 Aug 2014 09:41:37 +0200

nuitka (0.5.3.5+ds-1) unstable; urgency=medium

  * New upstream hotfix release.

 -- Kay Hayen <kay.hayen@gmail.com>  Fri, 18 Jul 2014 07:28:17 +0200

nuitka (0.5.3.3+ds-1) unstable; urgency=medium

  * New upstream release.
  * Original version didn't build for all versions due to error message
    changes, this release adapts to.

 -- Kay Hayen <kay.hayen@gmail.com>  Sat, 12 Jul 2014 20:50:01 +0200

nuitka (0.5.2+ds-1) unstable; urgency=medium

  * New upstream release.
  * Permit building using cowbuilder, eatmydata (Closes: #749518)
  * Do not require gcc in build-depends
    (Closes: #747984) (Closes: #748005) (Closes: #751325)

 -- Kay Hayen <kay.hayen@gmail.com>  Mon, 23 Jun 2014 08:17:57 +0200

nuitka (0.5.1.1+ds-1) unstable; urgency=medium

  * New upstream hotfix release.

 -- Kay Hayen <kay.hayen@gmail.com>  Thu, 06 Mar 2014 10:44:28 +0100

nuitka (0.5.1+ds-1) unstable; urgency=medium

  * New upstream release.

 -- Kay Hayen <kay.hayen@gmail.com>  Thu, 06 Mar 2014 09:33:51 +0100

nuitka (0.5.0.1+ds-1) unstable; urgency=medium

  * New upstream hotfix release.

 -- Kay Hayen <kay.hayen@gmail.com>  Mon, 13 Jan 2014 23:37:37 +0100

nuitka (0.5.0+ds-1) unstable; urgency=medium

  * New upstream release.
  * Added missing build dependency to process PNG images.

 -- Kay Hayen <kay.hayen@gmail.com>  Fri, 03 Jan 2014 19:18:18 +0100

nuitka (0.4.7.1+ds-1) unstable; urgency=low

  * New upstream hotfix release.

 -- Kay Hayen <kay.hayen@gmail.com>  Tue, 03 Dec 2013 08:44:31 +0100

nuitka (0.4.7+ds-1) UNRELEASED; urgency=low

  * New upstream release.
  * Handle unknown encoding error message change of CPython 2.7.6
    that was backported to CPython 2.7.5+ as well.
    (Closes: #730956)

 -- Kay Hayen <kay.hayen@gmail.com>  Mon, 02 Dec 2013 09:15:12 +0100

nuitka (0.4.6.2+ds-1) unstable; urgency=low

  * New upstream hotfix release.

 -- Kay Hayen <kayhayen@gmx.de>  Fri, 01 Nov 2013 19:07:42 +0100

nuitka (0.4.6+ds-1) unstable; urgency=low

  * New upstream release.

 -- Kay Hayen <kayhayen@gmx.de>  Sun, 27 Oct 2013 21:29:26 +0100

nuitka (0.4.5.1+ds-1) unstable; urgency=low

  * New upstream hotfix release.
  * Corrects upstream Issue#106.

 -- Kay Hayen <kayhayen@gmx.de>  Wed, 25 Sep 2013 14:29:55 +0200

nuitka (0.4.5+ds-1) unstable; urgency=low

  * New upstream release.

 -- Kay Hayen <kayhayen@gmx.de>  Sun, 18 Aug 2013 09:06:29 +0200

nuitka (0.4.4.2+ds-1) unstable; urgency=low

  * New upstream hotfix release.
  * Corrects upstream Issue#98.
  * Corrects upstream Issue#100.
  * Corrects upstream Issue#101.
  * Corrects upstream Issue#102.

 -- Kay Hayen <kayhayen@gmx.de>  Sat, 20 Jul 2013 09:08:29 +0200

nuitka (0.4.4.1+ds-1) unstable; urgency=low

  * New upstream hotfix release.
  * Corrects upstream Issue#95.
  * Corrects upstream Issue#96.

 -- Kay Hayen <kayhayen@gmx.de>  Sat, 13 Jul 2013 11:56:21 +0200

nuitka (0.4.4+ds-1) unstable; urgency=low

  * New upstream release.
  * Upstream now supports Python3.3 and threads.
  * Bump to Standards Version 3.9.4, no changes needed.
  * Fix support for modules and Python3 was broken (Closes: #711459)
  * Fix encoding error changes  Python 2.7.5 (Closes: #713531)

 -- Kay Hayen <kayhayen@gmx.de>  Tue, 25 Jun 2013 10:46:40 +0200

nuitka (0.4.3+ds-1) unstable; urgency=low

  * New upstream release.

 -- Kay Hayen <kayhayen@gmx.de>  Sat, 18 May 2013 10:16:25 +0200

nuitka (0.4.2+ds-1) unstable; urgency=low

  * New upstream release.

 -- Kay Hayen <kayhayen@gmx.de>  Fri, 29 Mar 2013 11:05:08 +0100

nuitka (0.4.1+ds-1) unstable; urgency=low

  * New upstream release.

 -- Kay Hayen <kayhayen@gmx.de>  Tue, 05 Mar 2013 08:15:41 +0100

nuitka (0.4.0+ds-1) UNRELEASED; urgency=low

  * New upstream release.
  * Changes so the Debian package can be backported to Squeeze as well.

 -- Kay Hayen <kayhayen@gmx.de>  Sat, 09 Feb 2013 10:08:15 +0100

nuitka (0.3.25+ds-1) unstable; urgency=low

  * New upstream release.
  * Register the User Manual with "doc-base".

 -- Kay Hayen <kayhayen@gmx.de>  Sun, 11 Nov 2012 13:57:32 +0100

nuitka (0.3.24.1+ds-1) unstable; urgency=low

  * New upstream hotfix release.
  * Corrects upstream Issue#46.

 -- Kay Hayen <kayhayen@gmx.de>  Sat, 08 Sep 2012 22:30:11 +0000

nuitka (0.3.24+ds-1) unstable; urgency=low

  * New upstream release.
  * Detect the absence of "g++" and gracefully fallback to the
    compiler depended on. (Closes: #682146)
  * Changed usage of "temp" files in developer scripts to be
    secure. (Closes: #682145)
  * Added support for "DEB_BUILD_OPTIONS=nocheck" to skip the
    test runs. (Closes: #683090)

 -- Kay Hayen <kayhayen@gmx.de>  Sat, 18 Aug 2012 21:19:17 +0200

nuitka (0.3.23.1+ds-1) unstable; urgency=low

  * New upstream hotfix release.
  * Corrects upstream Issue#40, Issue#41, and Issue#42.

 -- Kay Hayen <kayhayen@gmx.de>  Mon, 16 Jul 2012 07:25:41 +0200

nuitka (0.3.23+ds-1) unstable; urgency=low

  * New upstream release.
  * License for Nuitka is now Apache License 2.0, no more GPLv3.
  * Corrects upstream Issue#37 and Issue#38.

 -- Kay Hayen <kayhayen@gmx.de>  Sun, 01 Jul 2012 00:00:57 +0200

nuitka (0.3.22.1+ds-1) unstable; urgency=low

  * New upstream hotfix release.
  * Corrected copyright file syntax error found by new lintian
    version.
  * Corrects upstream Issue#19.

 -- Kay Hayen <kayhayen@gmx.de>  Sat, 16 Jun 2012 08:58:30 +0200

nuitka (0.3.22+ds-1) unstable; urgency=low

  * New upstream release.

 -- Kay Hayen <kayhayen@gmx.de>  Sun, 13 May 2012 12:51:16 +0200

nuitka (0.3.21+ds-1) unstable; urgency=low

  * New upstream release.

 -- Kay Hayen <kayhayen@gmx.de>  Thu, 12 Apr 2012 20:24:01 +0200

nuitka (0.3.20.2+ds-1) unstable; urgency=low

  * New upstream hotfix release.
  * Corrects upstream Issue#35.
  * Bump to Standards Version 3.9.3, no changes needed.
  * In the alternative build dependencies, designed to make the
    Python3 build dependency optional, put option that is going
    to work on "unstable" first. (Closes: #665021)

 -- Kay Hayen <kayhayen@gmx.de>  Tue, 03 Apr 2012 22:31:36 +0200

nuitka (0.3.20.1+ds-1) unstable; urgency=low

  * New upstream hotfix release.
  * Corrects upstream Issue#34.

 -- Kay Hayen <kayhayen@gmx.de>  Sat, 03 Mar 2012 10:18:30 +0100

nuitka (0.3.20+ds-1) unstable; urgency=low

  * New upstream release.
  * Added upstream "Changelog.rst" as "changelog"

 -- Kay Hayen <kayhayen@gmx.de>  Mon, 27 Feb 2012 09:32:10 +0100

nuitka (0.3.19.2+ds-1) unstable; urgency=low

  * New upstream hotfix release.
  * Corrects upstream Issue#32.

 -- Kay Hayen <kayhayen@gmx.de>  Sun, 12 Feb 2012 20:33:30 +0100

nuitka (0.3.19.1+ds-1) unstable; urgency=low

  * New upstream hotfix release.
  * Corrects upstream Issue#30 and Issue#31.

 -- Kay Hayen <kayhayen@gmx.de>  Sat, 28 Jan 2012 07:27:38 +0100

nuitka (0.3.19+ds-1) unstable; urgency=low

  * New upstream release.
  * Improvements to option groups layout in manpages, and broken
    whitespace for "--recurse-to" option. (Closes: #655910)
  * Documented new option "--recurse-directory" in man page with
    example.
  * Made the "debian/watch" file ignore upstream pre-releases,
    these shall not be considered for this package.
  * Aligned depended version with build depended versions.
  * Depend on "python-dev" as well, needed to compile against
    "libpython".
  * Build depend on "python-dev-all" and "python-dbg-all" to
    execute tests with both all supported Python versions.
  * Build depend on "python3.2-dev-all" and "python3-dbg-all"
    to execute tests with Python3 as well. It is currently not
    supported by upstream, this is only preparatory.
  * Added suggestion of "ccache", can speed up the compilation
    process.

 -- Kay Hayen <kayhayen@gmx.de>  Tue, 17 Jan 2012 10:29:45 +0100

nuitka (0.3.18+ds-1) unstable; urgency=low

  * New upstream release.
  * Lowered dependencies so that a backport to Ubuntu Natty and
    higher is now feasible. A "scons >=2.0.0" is good enough,
    and so is "g++-4.5" as well.
  * Don't require the PDF generation to be successful on older
    Ubuntu versions as it crashes due to old "rst2pdf" bugs.

 -- Kay Hayen <kayhayen@gmx.de>  Thu, 12 Jan 2012 19:55:43 +0100

nuitka (0.3.18~pre2+ds-1) unstable; urgency=low

  * New upstream pre-release.
  * First upload to unstable, many thanks to my reviewer and
    sponsor Yaroslav Halchenko <debian@onerussian.com>
  * New maintainer (Closes: #648489)
  * Added Developer Manual to the generated PDF documentation.
  * Added python-dbg to Build-Depends to also execcute reference
    count tests.
  * Changed copyright file to reference Apache license via its
    standard Debian location as well.

 -- Kay Hayen <kayhayen@gmx.de>  Tue, 10 Jan 2012 22:21:56 +0100

nuitka (0.3.17+ds-1) UNRELEASED; urgency=low

  * New upstream release.
  * Updated man page to use new "--recurse-*" options in examples
    over removed "--deep*" options.
  * Completed copyright file according to "licensecheck" findings
    and updated files accordingly. Put the included tests owned
    by upstream into public domain.
  * Use a "+ds" file as orig source with inline copy of Scons
    already removed instead of doing it as a patch.
  * Also removed the benchmark tests from "+ds" file, not useful
    to be provided with Nuitka.
  * Added syntax tests, these were omitted by mistake previously.
  * Run the test suite at package build time, it checks the basic
    tests, syntax error tests, program tests, and the compile
    itself test.
  * Added run time dependencies also as build time dependencies
    to be able to execute the tests.
  * Corrected handling of upstream pre-release names in the watch
    file.
  * Changed contributor notice to only require "Apache License 2.0"
    for the new parts.
  * Put Debian packaging and owned tests under "Apache License 2.0"
    as well.

 -- Kay Hayen <kayhayen@gmx.de>  Mon, 09 Jan 2012 09:02:19 +0100

nuitka (0.3.16-1) UNRELEASED; urgency=low

  * New upstream release.
  * Updated debian/copyright URI to match the latest one.
  * Updated debian/copyright to DEP5 changes.
  * Added Nuitka homepage to debian/control.
  * Added watch file, so uscan works.
  * Added git pointers to git repository and gitweb to the
    package control file.
  * Corrected examples section in man page to correctly escape "-".
  * Added meaningful "what is" to manpages.
  * Bump to Standards Version 3.9.2, no changes needed.
  * Added extended description to address lintian warning.

 -- Kay Hayen <kayhayen@gmx.de>  Sun, 18 Dec 2011 13:01:10 +0100

nuitka (0.3.15-1) UNRELEASED; urgency=low

  * New upstream release.
  * Renamed "/usr/bin/Python" to "/usr/bin/nuitka-python".
  * Added man pages for "nuitka" and "nuitka-python", the first
    with an examples section that shows the most important uses
    of the "nuitka" binary.
  * Removed foreign code for Windows generators, removed from
    debian/copyright.
  * Lowered dependency for Scons to what Ubuntu Oneiric has and
    what we have as an inline copy, (scons >=2.0.1) should be
    sufficient.
  * Recommend python-lxml, as it's used by Nuitka to dump XML
    representation.
  * Recommend python-qt4, as it may be used to display the node
    tree in a window.
  * Removed inline copy of Scons from the binary package.
  * Added patch to remove the setting nuitka package in sys.path,
    not needed in Debian.

 -- Kay Hayen <kayhayen@gmx.de>  Thu, 01 Dec 2011 22:43:33 +0100

nuitka (0.3.15pre2-1) UNRELEASED; urgency=low

  * Initial Debian package.

 -- Kay Hayen <kayhayen@gmx.de>  Fri, 11 Nov 2011 20:58:55 +0100<|MERGE_RESOLUTION|>--- conflicted
+++ resolved
@@ -1,10 +1,9 @@
-<<<<<<< HEAD
 nuitka (0.6.10~rc2+ds-1) unstable; urgency=medium
 
   * New upstream pre-release.
 
  -- Kay Hayen <kay.hayen@gmail.com>  Sat, 19 Sep 2020 19:02:54 +0200
-=======
+
 nuitka (0.6.9.2+ds-1) unstable; urgency=medium
 
   * New upstream hotfix release.
@@ -16,7 +15,6 @@
   * New upstream hotfix release.
 
  -- Kay Hayen <kay.hayen@gmail.com>  Sat, 19 Sep 2020 14:38:08 +0200
->>>>>>> d3990bdb
 
 nuitka (0.6.9+ds-1) unstable; urgency=medium
 
