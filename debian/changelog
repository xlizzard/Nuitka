<<<<<<< HEAD
nuitka (0.6.2~rc1+ds-1) UNRELEASED; urgency=medium

  * New upstream pre-release.

 -- Kay Hayen <kay.hayen@gmail.com>  Sat, 05 Jan 2019 12:47:16 +0100
=======
nuitka (0.6.1.1+ds-1) unstable; urgency=medium

  * New upstream hotfix release.

 -- Kay Hayen <kay.hayen@gmail.com>  Thu, 24 Jan 2019 09:13:53 +0100
>>>>>>> 6679ba7f

nuitka (0.6.1+ds-1) unstable; urgency=medium

  * New upstream release.

  * Depend on python-pil over python-imaging (Closes: 917694).

 -- Kay Hayen <kay.hayen@gmail.com>  Sat, 05 Jan 2019 12:41:57 +0100

nuitka (0.6.0.6+ds-1) unstable; urgency=medium

  * New upstream hotfix release.

 -- Kay Hayen <kay.hayen@gmail.com>  Wed, 31 Oct 2018 09:03:57 +0100

nuitka (0.6.0.5+ds-1) unstable; urgency=medium

  * New upstream hotfix release.

 -- Kay Hayen <kay.hayen@gmail.com>  Thu, 18 Oct 2018 23:11:34 +0200

nuitka (0.6.0.4+ds-1) unstable; urgency=medium

  * New upstream hotfix release.

 -- Kay Hayen <kay.hayen@gmail.com>  Sun, 14 Oct 2018 08:26:48 +0200

nuitka (0.6.0.3+ds-1) unstable; urgency=medium

  * New upstream hotfix release.

 -- Kay Hayen <kay.hayen@gmail.com>  Sat, 06 Oct 2018 10:43:33 +0200

nuitka (0.6.0.2+ds-1) unstable; urgency=medium

  * New upstream hotfix release.

 -- Kay Hayen <kay.hayen@gmail.com>  Wed, 03 Oct 2018 10:41:52 +0200

nuitka (0.6.0.1+ds-1) unstable; urgency=medium

  * New upstream hotfix release.

 -- Kay Hayen <kay.hayen@gmail.com>  Thu, 27 Sep 2018 09:57:05 +0200

nuitka (0.6.0+ds-1) unstable; urgency=medium

  * New upstream release.

 -- Kay Hayen <kay.hayen@gmail.com>  Wed, 26 Sep 2018 07:00:04 +0200

nuitka (0.5.33+ds-1) unstable; urgency=medium

  * New upstream release.

 -- Kay Hayen <kay.hayen@gmail.com>  Thu, 13 Sep 2018 19:01:48 +0200

nuitka (0.5.32.8+ds-1) unstable; urgency=medium

  * New upstream hotfix release.

 -- Kay Hayen <kay.hayen@gmail.com>  Tue, 04 Sep 2018 14:58:47 +0200

nuitka (0.5.32.7+ds-1) unstable; urgency=medium

  * New upstream hotfix release.

 -- Kay Hayen <kay.hayen@gmail.com>  Thu, 23 Aug 2018 22:06:00 +0200

nuitka (0.5.32.6+ds-1) unstable; urgency=medium

  * New upstream hotfix release.

 -- Kay Hayen <kay.hayen@gmail.com>  Thu, 23 Aug 2018 20:05:18 +0200

nuitka (0.5.32.5+ds-1) unstable; urgency=medium

  * New upstream hotfix release.

 -- Kay Hayen <kay.hayen@gmail.com>  Wed, 15 Aug 2018 19:06:01 +0200

nuitka (0.5.32.4+ds-1) unstable; urgency=medium

  * New upstream hotfix release.

 -- Kay Hayen <kay.hayen@gmail.com>  Fri, 10 Aug 2018 12:06:44 +0200

nuitka (0.5.32.3+ds-1) unstable; urgency=medium

  * New upstream hotfix release.

 -- Kay Hayen <kay.hayen@gmail.com>  Sat, 04 Aug 2018 10:40:31 +0200

nuitka (0.5.32.2+ds-1) unstable; urgency=medium

  * New upstream hotfix release.

 -- Kay Hayen <kay.hayen@gmail.com>  Wed, 01 Aug 2018 17:38:43 +0200

nuitka (0.5.32.1+ds-1) unstable; urgency=medium

  * New upstream hotfix release.

 -- Kay Hayen <kay.hayen@gmail.com>  Sat, 28 Jul 2018 20:16:29 +0200

nuitka (0.5.32+ds-1) unstable; urgency=medium

  * New upstream release.

 -- Kay Hayen <kay.hayen@gmail.com>  Sat, 28 Jul 2018 15:07:21 +0200

nuitka (0.5.31+ds-1) unstable; urgency=medium

  * New upstream release.

 -- Kay Hayen <kay.hayen@gmail.com>  Mon, 09 Jul 2018 08:23:02 +0200

nuitka (0.5.30+ds-1) unstable; urgency=medium

  * New upstream release.

 -- Kay Hayen <kay.hayen@gmail.com>  Mon, 30 Apr 2018 09:50:54 +0200

nuitka (0.5.29.5+ds-1) unstable; urgency=medium

  * New upstream hotfix release.

 -- Kay Hayen <kay.hayen@gmail.com>  Wed, 25 Apr 2018 09:33:55 +0200

nuitka (0.5.29.4+ds-1) unstable; urgency=medium

  * New upstream hotfix release.

 -- Kay Hayen <kay.hayen@gmail.com>  Mon, 09 Apr 2018 20:22:37 +0200

nuitka (0.5.29.3+ds-1) unstable; urgency=medium

  * New upstream hotfix release.

 -- Kay Hayen <kay.hayen@gmail.com>  Sat, 31 Mar 2018 16:12:25 +0200

nuitka (0.5.29.2+ds-1) unstable; urgency=medium

  * New upstream hotfix release.

 -- Kay Hayen <kay.hayen@gmail.com>  Thu, 29 Mar 2018 10:19:24 +0200

nuitka (0.5.29.1+ds-1) unstable; urgency=medium

  * New upstream hotfix release.

 -- Kay Hayen <kay.hayen@gmail.com>  Tue, 27 Mar 2018 18:22:54 +0200

nuitka (0.5.29+ds-1) unstable; urgency=medium

  * New upstream release.

 -- Kay Hayen <kay.hayen@gmail.com>  Mon, 26 Mar 2018 20:13:44 +0200

nuitka (0.5.28.2+ds-1) unstable; urgency=medium

  * New upstream hotfix release.

 -- Kay Hayen <kay.hayen@gmail.com>  Wed, 29 Nov 2017 15:09:28 +0100

nuitka (0.5.28.1+ds-1) unstable; urgency=medium

  * New upstream hotfix release.
  * Also ignore sbuild non-existant directory (Closes: #871125).

 -- Kay Hayen <kay.hayen@gmail.com>  Sun, 22 Oct 2017 10:44:31 +0200

nuitka (0.5.28+ds-1) unstable; urgency=medium

  * New upstream release.

 -- Kay Hayen <kay.hayen@gmail.com>  Tue, 17 Oct 2017 10:03:56 +0200

nuitka (0.5.27+ds-1) unstable; urgency=medium

  * New upstream release.

 -- Kay Hayen <kay.hayen@gmail.com>  Sat, 22 Jul 2017 16:21:37 +0200

nuitka (0.5.26.4+ds-1) unstable; urgency=medium

  * New upstream hotfix release.
  * Recommend actual PyQT package (Closes: #866540).

 -- Kay Hayen <kay.hayen@gmail.com>  Mon, 03 Jul 2017 08:59:37 +0200

nuitka (0.5.26.3+ds-1) unstable; urgency=medium

  * New upstream hotfix release.

 -- Kay Hayen <kay.hayen@gmail.com>  Thu, 22 Jun 2017 08:08:53 +0200

nuitka (0.5.26.2+ds-1) unstable; urgency=medium

  * New upstream hotfix release.

 -- Kay Hayen <kay.hayen@gmail.com>  Sat, 17 Jun 2017 11:37:12 +0200

nuitka (0.5.26.1+ds-1) unstable; urgency=medium

  * New upstream hotfix release.

 -- Kay Hayen <kay.hayen@gmail.com>  Sat, 10 Jun 2017 13:09:51 +0200

nuitka (0.5.26+ds-1) unstable; urgency=medium

  * New upstream release.

 -- Kay Hayen <kay.hayen@gmail.com>  Wed, 07 Jun 2017 08:15:19 +0200

nuitka (0.5.25+ds-1) unstable; urgency=medium

  * New upstream release.

 -- Kay Hayen <kay.hayen@gmail.com>  Tue, 24 Jan 2017 06:13:46 +0100

nuitka (0.5.24.4+ds-1) unstable; urgency=medium

  * New upstream hotfix release.
  * Better detection of acceptable shared library loads from
    system paths for standalone tests (Closes: #844902).

 -- Kay Hayen <kay.hayen@gmail.com>  Sat, 10 Dec 2016 12:25:35 +0100

nuitka (0.5.24.3+ds-1) unstable; urgency=medium

  * New upstream hotfix release.

 -- Kay Hayen <kay.hayen@gmail.com>  Fri, 09 Dec 2016 06:50:55 +0100

nuitka (0.5.24.2+ds-1) unstable; urgency=medium

  * New upstream hotfix release.

 -- Kay Hayen <kay.hayen@gmail.com>  Wed, 30 Nov 2016 09:32:03 +0100

nuitka (0.5.24.1+ds-1) unstable; urgency=medium

  * New upstream hotfix release.

 -- Kay Hayen <kay.hayen@gmail.com>  Wed, 16 Nov 2016 08:16:53 +0100

nuitka (0.5.24+ds-1) unstable; urgency=medium

  * New upstream release.

 -- Kay Hayen <kay.hayen@gmail.com>  Mon, 14 Nov 2016 09:41:31 +0100

nuitka (0.5.23.2+ds-1) unstable; urgency=medium

  * New upstream hotfix release.

 -- Kay Hayen <kay.hayen@gmail.com>  Mon, 07 Nov 2016 07:55:11 +0100

nuitka (0.5.23.1+ds-1) unstable; urgency=medium

  * New upstream hotfix release.
  * Use of C11 compiler instead of C++ compiler, so we drop the
    versioned dependencies. (Closes: #835954)

 -- Kay Hayen <kay.hayen@gmail.com>  Sun, 16 Oct 2016 10:40:59 +0200

nuitka (0.5.23+ds-1) unstable; urgency=medium

  * New upstream release.

 -- Kay Hayen <kay.hayen@gmail.com>  Sun, 02 Oct 2016 18:14:41 +0200

nuitka (0.5.22+ds-1) unstable; urgency=medium

  * New upstream release.

 -- Kay Hayen <kay.hayen@gmail.com>  Tue, 16 Aug 2016 11:22:16 +0200

nuitka (0.5.21.3+ds-1) unstable; urgency=medium

  * New upstream hotfix release.

 -- Kay Hayen <kay.hayen@gmail.com>  Thu, 26 May 2016 14:51:39 +0200

nuitka (0.5.21.2+ds-1) unstable; urgency=medium

  * New upstream hotfix release.

 -- Kay Hayen <kay.hayen@gmail.com>  Sat, 14 May 2016 14:43:28 +0200

nuitka (0.5.21.1+ds-1) unstable; urgency=medium

  * New upstream hotfix release.

  * Depends on g++-5 now.

 -- Kay Hayen <kay.hayen@gmail.com>  Sat, 30 Apr 2016 07:59:57 +0200

nuitka (0.5.21+ds-1) unstable; urgency=medium

  * New upstream release.

 -- Kay Hayen <kay.hayen@gmail.com>  Sun, 24 Apr 2016 14:06:29 +0200

nuitka (0.5.20+ds-1) unstable; urgency=medium

  * New upstream release.

 -- Kay Hayen <kay.hayen@gmail.com>  Sun, 20 Mar 2016 08:11:16 +0100

nuitka (0.5.19.1+ds-1) unstable; urgency=medium

  * New upstream hotfix release.

 -- Kay Hayen <kay.hayen@gmail.com>  Tue, 15 Mar 2016 09:11:57 +0100

nuitka (0.5.19+ds-1) unstable; urgency=medium

  * New upstream release.

 -- Kay Hayen <kay.hayen@gmail.com>  Mon, 01 Feb 2016 07:53:08 +0100

nuitka (0.5.18.1+ds-1) unstable; urgency=medium

  * New upstream hotfix release.

 -- Kay Hayen <kay.hayen@gmail.com>  Sun, 24 Jan 2016 07:52:03 +0100

nuitka (0.5.18+ds-1) unstable; urgency=medium

  * New upstream release.

 -- Kay Hayen <kay.hayen@gmail.com>  Fri, 15 Jan 2016 07:48:41 +0100

nuitka (0.5.17.1+ds-1) unstable; urgency=medium

  * New upstream hotfix release.

 -- Kay Hayen <kay.hayen@gmail.com>  Thu, 14 Jan 2016 23:21:51 +0100

nuitka (0.5.17+ds-1) unstable; urgency=medium

  * New upstream release.

 -- Kay Hayen <kay.hayen@gmail.com>  Sun, 27 Dec 2015 15:18:39 +0100

nuitka (0.5.16.1+ds-1) unstable; urgency=medium

  * New upstream hotfix release.

 -- Kay Hayen <kay.hayen@gmail.com>  Thu, 03 Dec 2015 07:04:12 +0100

nuitka (0.5.16+ds-1) unstable; urgency=medium

  * New upstream release.

 -- Kay Hayen <kay.hayen@gmail.com>  Mon, 09 Nov 2015 18:30:07 +0100

nuitka (0.5.15+ds-1) unstable; urgency=medium

  * New upstream release.

 -- Kay Hayen <kay.hayen@gmail.com>  Mon, 12 Oct 2015 08:57:03 +0200

nuitka (0.5.14.3+ds-1) unstable; urgency=medium

  * New upstream hotfix release.

 -- Kay Hayen <kay.hayen@gmail.com>  Sun, 13 Sep 2015 12:26:59 +0200

nuitka (0.5.14.2+ds-1) unstable; urgency=medium

  * New upstream hotfix release.

 -- Kay Hayen <kay.hayen@gmail.com>  Mon, 07 Sep 2015 00:30:11 +0200

nuitka (0.5.14.1+ds-1) UNRELEASED; urgency=medium

  * New upstream hotfix release.

 -- Kay Hayen <kay.hayen@gmail.com>  Sun, 06 Sep 2015 22:37:22 +0200

nuitka (0.5.14+ds-1) unstable; urgency=medium

  * New upstream release.

 -- Kay Hayen <kay.hayen@gmail.com>  Thu, 27 Aug 2015 06:24:11 +0200

nuitka (0.5.13.8+ds-1) UNRELEASED; urgency=medium

  * New upstream hotfix release.

 -- Kay Hayen <kay.hayen@gmail.com>  Thu, 20 Aug 2015 11:55:53 +0200

nuitka (0.5.13.7+ds-1) UNRELEASED; urgency=medium

  * New upstream hotfix release.

 -- Kay Hayen <kay.hayen@gmail.com>  Tue, 18 Aug 2015 21:55:08 +0200

nuitka (0.5.13.6+ds-1) UNRELEASED; urgency=medium

  * New upstream hotfix release.

 -- Kay Hayen <kay.hayen@gmail.com>  Sun, 16 Aug 2015 14:38:46 +0200

nuitka (0.5.13.5+ds-1) UNRELEASED; urgency=medium

  * New upstream hotfix release.

 -- Kay Hayen <kay.hayen@gmail.com>  Sun, 16 Aug 2015 13:42:02 +0200

nuitka (0.5.13.4+ds-1) UNRELEASED; urgency=medium

  * New upstream hotfix release.

 -- Kay Hayen <kay.hayen@gmail.com>  Fri, 31 Jul 2015 17:24:40 +0200

nuitka (0.5.13.3+ds-1) UNRELEASED; urgency=medium

  * New upstream hotfix release.

 -- Kay Hayen <kay.hayen@gmail.com>  Wed, 29 Jul 2015 10:54:05 +0200

nuitka (0.5.13.2+ds-1) UNRELEASED; urgency=medium

  * New upstream hotfix release.

 -- Kay Hayen <kay.hayen@gmail.com>  Tue, 16 Jun 2015 10:29:12 +0200

nuitka (0.5.13.1+ds-1) UNRELEASED; urgency=medium

  * New upstream hotfix release.

 -- Kay Hayen <kay.hayen@gmail.com>  Mon, 04 May 2015 09:27:19 +0200

nuitka (0.5.13+ds-1) unstable; urgency=medium

  * New upstream release.

 -- Kay Hayen <kay.hayen@gmail.com>  Fri, 01 May 2015 10:44:27 +0200

nuitka (0.5.12.2+ds-1) UNRELEASED; urgency=medium

  * New upstream hotfix release.

 -- Kay Hayen <kay.hayen@gmail.com>  Sun, 26 Apr 2015 08:51:37 +0200

nuitka (0.5.12.1+ds-1) UNRELEASED; urgency=medium

  * New upstream hotfix release.

 -- Kay Hayen <kay.hayen@gmail.com>  Sat, 18 Apr 2015 09:35:06 +0200

nuitka (0.5.12+ds-1) experimental; urgency=medium

  * New upstream release.

 -- Kay Hayen <kay.hayen@gmail.com>  Mon, 06 Apr 2015 17:20:44 +0200

nuitka (0.5.11.2+ds-1) experimental; urgency=medium

  * New upstream hotfix release.

 -- Kay Hayen <kay.hayen@gmail.com>  Thu, 26 Mar 2015 20:09:06 +0100

nuitka (0.5.11.1+ds-1) experimental; urgency=medium

  * New upstream hotfix release.

 -- Kay Hayen <kay.hayen@gmail.com>  Mon, 23 Mar 2015 10:34:17 +0100

nuitka (0.5.11+ds-1) experimental; urgency=medium

  * New upstream release.

 -- Kay Hayen <kay.hayen@gmail.com>  Wed, 18 Mar 2015 08:38:39 +0100

nuitka (0.5.10.2+ds-1) experimental; urgency=medium

  * New upstream hotfix release.

 -- Kay Hayen <kay.hayen@gmail.com>  Tue, 10 Mar 2015 07:46:24 +0100

nuitka (0.5.10.1+ds-1) experimental; urgency=medium

  * New upstream hotfix release.

 -- Kay Hayen <kay.hayen@gmail.com>  Sun, 08 Mar 2015 11:56:55 +0100

nuitka (0.5.10+ds-1) experimental; urgency=medium

  * New upstream release.

 -- Kay Hayen <kay.hayen@gmail.com>  Thu, 05 Mar 2015 07:43:43 +0100

nuitka (0.5.9+ds-1) experimental; urgency=medium

  * New upstream release.

 -- Kay Hayen <kay.hayen@gmail.com>  Thu, 29 Jan 2015 08:18:06 +0100

nuitka (0.5.8+ds-1) experimental; urgency=medium

  * New upstream release.

 -- Kay Hayen <kay.hayen@gmail.com>  Thu, 15 Jan 2015 04:11:03 +0100

nuitka (0.5.7.1+ds-1) experimental; urgency=medium

  * New upstream hotfix release.

 -- Kay Hayen <kay.hayen@gmail.com>  Fri, 09 Jan 2015 13:52:15 +0100

nuitka (0.5.7+ds-1) UNRELEASED; urgency=medium

  * New upstream release.

 -- Kay Hayen <kay.hayen@gmail.com>  Thu, 01 Jan 2015 10:52:03 +0100

nuitka (0.5.6.1+ds-1) UNRELEASED; urgency=medium

  * New upstream hotfix release.

 -- Kay Hayen <kay.hayen@gmail.com>  Sun, 21 Dec 2014 08:32:58 +0100

nuitka (0.5.6+ds-1) UNRELEASED; urgency=medium

  * New upstream release.
  * Added support for hardening-wrapper to be installed.

 -- Kay Hayen <kay.hayen@gmail.com>  Fri, 19 Dec 2014 08:39:17 +0100

nuitka (0.5.5.3+ds-1) unstable; urgency=medium

  * New upstream hotfix release.
  * Added support for armhf architecture.

 -- Kay Hayen <kay.hayen@gmail.com>  Fri, 24 Oct 2014 17:33:59 +0200

nuitka (0.5.5.2+ds-1) unstable; urgency=medium

  * New upstream hotfix release.
  * Bump to Standards Version 3.9.6, no changes needed.

 -- Kay Hayen <kay.hayen@gmail.com>  Fri, 17 Oct 2014 07:56:05 +0200

nuitka (0.5.5+ds-1) unstable; urgency=medium

  * New upstream release.

 -- Kay Hayen <kay.hayen@gmail.com>  Sun, 05 Oct 2014 19:28:20 +0200

nuitka (0.5.4.3+ds-1) unstable; urgency=medium

  * New upstream hotfix release.

 -- Kay Hayen <kay.hayen@gmail.com>  Thu, 21 Aug 2014 09:41:37 +0200

nuitka (0.5.3.5+ds-1) unstable; urgency=medium

  * New upstream hotfix release.

 -- Kay Hayen <kay.hayen@gmail.com>  Fri, 18 Jul 2014 07:28:17 +0200

nuitka (0.5.3.3+ds-1) unstable; urgency=medium

  * New upstream release.
  * Original version didn't build for all versions due to error message
    changes, this release adapts to.

 -- Kay Hayen <kay.hayen@gmail.com>  Sat, 12 Jul 2014 20:50:01 +0200

nuitka (0.5.2+ds-1) unstable; urgency=medium

  * New upstream release.
  * Permit building using cowbuilder, eatmydata (Closes: #749518)
  * Do not require gcc in build-depends
    (Closes: #747984) (Closes: #748005) (Closes: #751325)

 -- Kay Hayen <kay.hayen@gmail.com>  Mon, 23 Jun 2014 08:17:57 +0200

nuitka (0.5.1.1+ds-1) unstable; urgency=medium

  * New upstream hotfix release.

 -- Kay Hayen <kay.hayen@gmail.com>  Thu, 06 Mar 2014 10:44:28 +0100

nuitka (0.5.1+ds-1) unstable; urgency=medium

  * New upstream release.

 -- Kay Hayen <kay.hayen@gmail.com>  Thu, 06 Mar 2014 09:33:51 +0100

nuitka (0.5.0.1+ds-1) unstable; urgency=medium

  * New upstream hotfix release.

 -- Kay Hayen <kay.hayen@gmail.com>  Mon, 13 Jan 2014 23:37:37 +0100

nuitka (0.5.0+ds-1) unstable; urgency=medium

  * New upstream release.
  * Added missing build dependency to process PNG images.

 -- Kay Hayen <kay.hayen@gmail.com>  Fri, 03 Jan 2014 19:18:18 +0100

nuitka (0.4.7.1+ds-1) unstable; urgency=low

  * New upstream hotfix release.

 -- Kay Hayen <kay.hayen@gmail.com>  Tue, 03 Dec 2013 08:44:31 +0100

nuitka (0.4.7+ds-1) UNRELEASED; urgency=low

  * New upstream release.
  * Handle unknown encoding error message change of CPython 2.7.6
    that was backported to CPython 2.7.5+ as well.
    (Closes: #730956)

 -- Kay Hayen <kay.hayen@gmail.com>  Mon, 02 Dec 2013 09:15:12 +0100

nuitka (0.4.6.2+ds-1) unstable; urgency=low

  * New upstream hotfix release.

 -- Kay Hayen <kayhayen@gmx.de>  Fri, 01 Nov 2013 19:07:42 +0100

nuitka (0.4.6+ds-1) unstable; urgency=low

  * New upstream release.

 -- Kay Hayen <kayhayen@gmx.de>  Sun, 27 Oct 2013 21:29:26 +0100

nuitka (0.4.5.1+ds-1) unstable; urgency=low

  * New upstream hotfix release.
  * Corrects upstream Issue#106.

 -- Kay Hayen <kayhayen@gmx.de>  Wed, 25 Sep 2013 14:29:55 +0200

nuitka (0.4.5+ds-1) unstable; urgency=low

  * New upstream release.

 -- Kay Hayen <kayhayen@gmx.de>  Sun, 18 Aug 2013 09:06:29 +0200

nuitka (0.4.4.2+ds-1) unstable; urgency=low

  * New upstream hotfix release.
  * Corrects upstream Issue#98.
  * Corrects upstream Issue#100.
  * Corrects upstream Issue#101.
  * Corrects upstream Issue#102.

 -- Kay Hayen <kayhayen@gmx.de>  Sat, 20 Jul 2013 09:08:29 +0200

nuitka (0.4.4.1+ds-1) unstable; urgency=low

  * New upstream hotfix release.
  * Corrects upstream Issue#95.
  * Corrects upstream Issue#96.

 -- Kay Hayen <kayhayen@gmx.de>  Sat, 13 Jul 2013 11:56:21 +0200

nuitka (0.4.4+ds-1) unstable; urgency=low

  * New upstream release.
  * Upstream now supports Python3.3 and threads.
  * Bump to Standards Version 3.9.4, no changes needed.
  * Fix support for modules and Python3 was broken (Closes: #711459)
  * Fix encoding error changes  Python 2.7.5 (Closes: #713531)

 -- Kay Hayen <kayhayen@gmx.de>  Tue, 25 Jun 2013 10:46:40 +0200

nuitka (0.4.3+ds-1) unstable; urgency=low

  * New upstream release.

 -- Kay Hayen <kayhayen@gmx.de>  Sat, 18 May 2013 10:16:25 +0200

nuitka (0.4.2+ds-1) unstable; urgency=low

  * New upstream release.

 -- Kay Hayen <kayhayen@gmx.de>  Fri, 29 Mar 2013 11:05:08 +0100

nuitka (0.4.1+ds-1) unstable; urgency=low

  * New upstream release.

 -- Kay Hayen <kayhayen@gmx.de>  Tue, 05 Mar 2013 08:15:41 +0100

nuitka (0.4.0+ds-1) UNRELEASED; urgency=low

  * New upstream release.
  * Changes so the Debian package can be backported to Squeeze as well.

 -- Kay Hayen <kayhayen@gmx.de>  Sat, 09 Feb 2013 10:08:15 +0100

nuitka (0.3.25+ds-1) unstable; urgency=low

  * New upstream release.
  * Register the User Manual with "doc-base".

 -- Kay Hayen <kayhayen@gmx.de>  Sun, 11 Nov 2012 13:57:32 +0100

nuitka (0.3.24.1+ds-1) unstable; urgency=low

  * New upstream hotfix release.
  * Corrects upstream Issue#46.

 -- Kay Hayen <kayhayen@gmx.de>  Sat, 08 Sep 2012 22:30:11 +0000

nuitka (0.3.24+ds-1) unstable; urgency=low

  * New upstream release.
  * Detect the absence of "g++" and gracefully fallback to the
    compiler depended on. (Closes: #682146)
  * Changed usage of "temp" files in developer scripts to be
    secure. (Closes: #682145)
  * Added support for "DEB_BUILD_OPTIONS=nocheck" to skip the
    test runs. (Closes: #683090)

 -- Kay Hayen <kayhayen@gmx.de>  Sat, 18 Aug 2012 21:19:17 +0200

nuitka (0.3.23.1+ds-1) unstable; urgency=low

  * New upstream hotfix release.
  * Corrects upstream Issue#40, Issue#41, and Issue#42.

 -- Kay Hayen <kayhayen@gmx.de>  Mon, 16 Jul 2012 07:25:41 +0200

nuitka (0.3.23+ds-1) unstable; urgency=low

  * New upstream release.
  * License for Nuitka is now Apache License 2.0, no more GPLv3.
  * Corrects upstream Issue#37 and Issue#38.

 -- Kay Hayen <kayhayen@gmx.de>  Sun, 01 Jul 2012 00:00:57 +0200

nuitka (0.3.22.1+ds-1) unstable; urgency=low

  * New upstream hotfix release.
  * Corrected copyright file syntax error found by new lintian
    version.
  * Corrects upstream Issue#19.

 -- Kay Hayen <kayhayen@gmx.de>  Sat, 16 Jun 2012 08:58:30 +0200

nuitka (0.3.22+ds-1) unstable; urgency=low

  * New upstream release.

 -- Kay Hayen <kayhayen@gmx.de>  Sun, 13 May 2012 12:51:16 +0200

nuitka (0.3.21+ds-1) unstable; urgency=low

  * New upstream release.

 -- Kay Hayen <kayhayen@gmx.de>  Thu, 12 Apr 2012 20:24:01 +0200

nuitka (0.3.20.2+ds-1) unstable; urgency=low

  * New upstream hotfix release.
  * Corrects upstream Issue#35.
  * Bump to Standards Version 3.9.3, no changes needed.
  * In the alternative build dependencies, designed to make the
    Python3 build dependency optional, put option that is going
    to work on "unstable" first. (Closes: #665021)

 -- Kay Hayen <kayhayen@gmx.de>  Tue, 03 Apr 2012 22:31:36 +0200

nuitka (0.3.20.1+ds-1) unstable; urgency=low

  * New upstream hotfix release.
  * Corrects upstream Issue#34.

 -- Kay Hayen <kayhayen@gmx.de>  Sat, 03 Mar 2012 10:18:30 +0100

nuitka (0.3.20+ds-1) unstable; urgency=low

  * New upstream release.
  * Added upstream "Changelog.rst" as "changelog"

 -- Kay Hayen <kayhayen@gmx.de>  Mon, 27 Feb 2012 09:32:10 +0100

nuitka (0.3.19.2+ds-1) unstable; urgency=low

  * New upstream hotfix release.
  * Corrects upstream Issue#32.

 -- Kay Hayen <kayhayen@gmx.de>  Sun, 12 Feb 2012 20:33:30 +0100

nuitka (0.3.19.1+ds-1) unstable; urgency=low

  * New upstream hotfix release.
  * Corrects upstream Issue#30 and Issue#31.

 -- Kay Hayen <kayhayen@gmx.de>  Sat, 28 Jan 2012 07:27:38 +0100

nuitka (0.3.19+ds-1) unstable; urgency=low

  * New upstream release.
  * Improvements to option groups layout in manpages, and broken
    whitespace for "--recurse-to" option. (Closes: #655910)
  * Documented new option "--recurse-directory" in man page with
    example.
  * Made the "debian/watch" file ignore upstream pre-releases,
    these shall not be considered for this package.
  * Aligned depended version with build depended versions.
  * Depend on "python-dev" as well, needed to compile against
    "libpython".
  * Build depend on "python-dev-all" and "python-dbg-all" to
    execute tests with both all supported Python versions.
  * Build depend on "python3.2-dev-all" and "python3-dbg-all"
    to execute tests with Python3 as well. It is currently not
    supported by upstream, this is only preparatory.
  * Added suggestion of "ccache", can speed up the compilation
    process.

 -- Kay Hayen <kayhayen@gmx.de>  Tue, 17 Jan 2012 10:29:45 +0100

nuitka (0.3.18+ds-1) unstable; urgency=low

  * New upstream release.
  * Lowered dependencies so that a backport to Ubuntu Natty and
    higher is now feasible. A "scons >=2.0.0" is good enough,
    and so is "g++-4.5" as well.
  * Don't require the PDF generation to be successful on older
    Ubuntu versions as it crashes due to old "rst2pdf" bugs.

 -- Kay Hayen <kayhayen@gmx.de>  Thu, 12 Jan 2012 19:55:43 +0100

nuitka (0.3.18~pre2+ds-1) unstable; urgency=low

  * New upstream pre-release.
  * First upload to unstable, many thanks to my reviewer and
    sponsor Yaroslav Halchenko <debian@onerussian.com>
  * New maintainer (Closes: #648489)
  * Added Developer Manual to the generated PDF documentation.
  * Added python-dbg to Build-Depends to also execcute reference
    count tests.
  * Changed copyright file to reference Apache license via its
    standard Debian location as well.

 -- Kay Hayen <kayhayen@gmx.de>  Tue, 10 Jan 2012 22:21:56 +0100

nuitka (0.3.17+ds-1) UNRELEASED; urgency=low

  * New upstream release.
  * Updated man page to use new "--recurse-*" options in examples
    over removed "--deep*" options.
  * Completed copyright file according to "licensecheck" findings
    and updated files accordingly. Put the included tests owned
    by upstream into public domain.
  * Use a "+ds" file as orig source with inline copy of Scons
    already removed instead of doing it as a patch.
  * Also removed the benchmark tests from "+ds" file, not useful
    to be provided with Nuitka.
  * Added syntax tests, these were omitted by mistake previously.
  * Run the test suite at package build time, it checks the basic
    tests, syntax error tests, program tests, and the compile
    itself test.
  * Added run time dependencies also as build time dependencies
    to be able to execute the tests.
  * Corrected handling of upstream pre-release names in the watch
    file.
  * Changed contributor notice to only require "Apache License 2.0"
    for the new parts.
  * Put Debian packaging and owned tests under "Apache License 2.0"
    as well.

 -- Kay Hayen <kayhayen@gmx.de>  Mon, 09 Jan 2012 09:02:19 +0100

nuitka (0.3.16-1) UNRELEASED; urgency=low

  * New upstream release.
  * Updated debian/copyright URI to match the latest one.
  * Updated debian/copyright to DEP5 changes.
  * Added Nuitka homepage to debian/control.
  * Added watch file, so uscan works.
  * Added git pointers to git repository and gitweb to the
    package control file.
  * Corrected examples section in man page to correctly escape "-".
  * Added meaningful "what is" to manpages.
  * Bump to Standards Version 3.9.2, no changes needed.
  * Added extended description to address lintian warning.

 -- Kay Hayen <kayhayen@gmx.de>  Sun, 18 Dec 2011 13:01:10 +0100

nuitka (0.3.15-1) UNRELEASED; urgency=low

  * New upstream release.
  * Renamed "/usr/bin/Python" to "/usr/bin/nuitka-python".
  * Added man pages for "nuitka" and "nuitka-python", the first
    with an examples section that shows the most important uses
    of the "nuitka" binary.
  * Removed foreign code for Windows generators, removed from
    debian/copyright.
  * Lowered dependency for Scons to what Ubuntu Oneiric has and
    what we have as an inline copy, (scons >=2.0.1) should be
    sufficient.
  * Recommend python-lxml, as it's used by Nuitka to dump XML
    representation.
  * Recommend python-qt4, as it may be used to display the node
    tree in a window.
  * Removed inline copy of Scons from the binary package.
  * Added patch to remove the setting nuitka package in sys.path,
    not needed in Debian.

 -- Kay Hayen <kayhayen@gmx.de>  Thu, 01 Dec 2011 22:43:33 +0100

nuitka (0.3.15pre2-1) UNRELEASED; urgency=low

  * Initial Debian package.

 -- Kay Hayen <kayhayen@gmx.de>  Fri, 11 Nov 2011 20:58:55 +0100<|MERGE_RESOLUTION|>--- conflicted
+++ resolved
@@ -1,16 +1,14 @@
-<<<<<<< HEAD
 nuitka (0.6.2~rc1+ds-1) UNRELEASED; urgency=medium
 
   * New upstream pre-release.
 
  -- Kay Hayen <kay.hayen@gmail.com>  Sat, 05 Jan 2019 12:47:16 +0100
-=======
+
 nuitka (0.6.1.1+ds-1) unstable; urgency=medium
 
   * New upstream hotfix release.
 
  -- Kay Hayen <kay.hayen@gmail.com>  Thu, 24 Jan 2019 09:13:53 +0100
->>>>>>> 6679ba7f
 
 nuitka (0.6.1+ds-1) unstable; urgency=medium
 
